[project]
name = "agno"
<<<<<<< HEAD
version = "1.5.5.0"
description = "Agno: a lightweight library for building Reasoning Agents"
=======
version = "1.5.10"
description = "Agno: a lightweight library for building Multi-Agent Systems"
>>>>>>> ecf03ba6
requires-python = ">=3.7,<4"
readme = "README.md"
license = { file = "LICENSE" }
authors = [
  {name = "Ashpreet Bedi", email = "ashpreet@agno.com"}
]
keywords = [
  "agent",
  "reasoning",
  "llm",
  "large-language-model",
  "framework",
]
classifiers = [
    "Development Status :: 5 - Production/Stable",
    "Intended Audience :: Developers",
    "License :: OSI Approved :: Mozilla Public License 2.0 (MPL 2.0)",
    "Programming Language :: Python :: 3",
    "Programming Language :: Python :: 3.7",
    "Programming Language :: Python :: 3.8",
    "Programming Language :: Python :: 3.9",
    "Programming Language :: Python :: 3.10",
    "Programming Language :: Python :: 3.11",
    "Programming Language :: Python :: 3.12",
    "Operating System :: OS Independent",
    "Topic :: Scientific/Engineering :: Artificial Intelligence",
]

dependencies = [
  "docstring-parser",
  "gitpython",
  "httpx",
  "pydantic-settings",
  "pydantic",
  "python-dotenv",
  "python-multipart",
  "pyyaml",
  "rich",
  "tomli",
  "typer",
  "typing-extensions",
]

[project.optional-dependencies]
dev = ["mypy", "pytest", "pytest-asyncio", "pytest-cov", "pytest-mock", "ruff", "timeout-decorator", "types-pyyaml", "types-aiofiles", "fastapi", "uvicorn", "arxiv"]

# Models integration test dependencies
integration-tests = [
    "exa_py",
    "duckduckgo-search",
    "yfinance",
    "sqlalchemy",
    "Pillow"
]

# Dependencies for Telemetry
opentelemetry = ["opentelemetry-sdk", "opentelemetry-exporter-otlp"]
weave = ["weave"]
openlit = ["openlit", "agno[opentelemetry]"]
arize = ["arize-phoenix", "agno[opentelemetry]", "opentelemetry-exporter-otlp-proto-grpc", "opentelemetry-distro"]
langfuse = ["langfuse"]

# Dependencies for Models
anthropic = ["anthropic"]
azure = ["azure-ai-inference", "aiohttp"]
cerebras = ["cerebras-cloud-sdk"]
cohere = ["cohere"]
infinity = ["infinity_client"]
google = ["google-genai"]
groq = ["groq"]
ibm = ["ibm-watsonx-ai"]
litellm = ["litellm"]
lmstudio = ["lmstudio"]
meta = ["llama-api-client"]
mistral = ["mistralai"]
ollama = ["ollama"]
openai = ["openai"]

# Dependencies for Tools
agentql = ["agentql"]
apify = ["apify-client"]
brave = ["brave-search"]
browserbase = ["browserbase", "playwright"]
cartesia = ["cartesia"]
confluence = ["atlassian-python-api"]
ddg = ["duckduckgo-search"]
duckdb = ["duckdb"]
elevenlabs = ["elevenlabs"]
exa = ["exa_py"]
fal = ["fal_client"]
firecrawl = ["firecrawl-py"]
crawl4ai= ["crawl4ai"]
github = ["PyGithub"]
gmail = ["google-api-python-client", "google-auth-httplib2", "google-auth-oauthlib"]
google_bigquery = ["google-cloud-bigquery"]
googlemaps = ["googlemaps", "google-maps-places"]
matplotlib = ["matplotlib"]
mcp = ["mcp"]
mem0 = ["mem0ai"]
newspaper = ["newspaper4k", "lxml_html_clean"]
todoist = ["todoist-api-python"]
webex = ["webexpythonsdk"]
yfinance = ["yfinance"]
youtube = ["youtube_transcript_api"]
zep = ["zep-cloud"]

# Dependencies for Storage
sql = ["sqlalchemy"]
postgres = ["psycopg-binary", "psycopg"]
sqlite = ["sqlalchemy"]
gcs = ["google-cloud-storage"]
redis = ["redis"]

# Dependencies for Vector databases
pgvector = ["pgvector"]
chromadb = ["chromadb"]
lancedb = ["lancedb==0.20.0", "tantivy"]
qdrant = ["qdrant-client"]
couchbase = ["couchbase"]
cassandra = ["cassio"]
mongodb = ["pymongo[srv]"]
singlestore = ["sqlalchemy"]
weaviate = ["weaviate-client"]
milvusdb = ["pymilvus>=2.5.10"]
clickhouse = ["clickhouse-connect"]
pinecone = ["pinecone==5.4.2"]

# Dependencies for Knowledge
pdf = ["pypdf", "rapidocr_onnxruntime"]
docx = ["python-docx"]
text = ["aiofiles"]
csv = ["aiofiles"]
markdown = ["unstructured", "markdown", "aiofiles"]

# Dependencies for AG-UI integration
agui = ["ag-ui-protocol"]

# Dependencies for Embedders
huggingface = [
    "huggingface-hub",
]

# Dependencies for Performance
performance = ["memory_profiler"]

# Dependencies for Running cookbook
cookbooks = ["inquirer", "email_validator"]

# Dependencies for Docker
docker = ["agno-docker"]

# Dependencies for AWS
aws = ["agno-aws", "agno-docker"]

# All models
models = [
  "agno[anthropic]",
  "agno[azure]",
  "agno[cerebras]",
  "agno[cohere]",
  "agno[infinity]",
  "agno[google]",
  "agno[groq]",
  "agno[ibm]",
  "agno[infinity]",
  "agno[litellm]",
  "agno[meta]",
  "agno[mistral]",
  "agno[ollama]",
  "agno[openai]"
]

# All tools
tools = [
  "agno[apify]",
  "agno[brave]",
  "agno[exa]",
  "agno[cartesia]",
  "agno[ddg]",
  "agno[duckdb]",
  "agno[newspaper]",
  "agno[youtube]",
  "agno[firecrawl]",
  "agno[crawl4ai]",
  "agno[github]",
  "agno[gmail]",
  "agno[googlemaps]",
  "agno[todoist]",
  "agno[matplotlib]",
  "agno[elevenlabs]",
  "agno[fal]",
  "agno[webex]",
  "agno[mcp]",
  "agno[browserbase]",
  "agno[agentql]",
#  "agno[yfinance]",  # Broken right now
  "agno[confluence]",
  "agno[zep]",
  "agno[mem0]",
  "agno[google_bigquery]",
]

# All storage
storage = [
  "agno[sql]",
  "agno[postgres]",
  "agno[sqlite]",
  "agno[gcs]",
  "agno[redis]",
]

# All vector databases
vectordbs = [
  "agno[pgvector]",
  "agno[chromadb]",
  "agno[lancedb]",
  "agno[qdrant]",
  "agno[couchbase]",
  "agno[cassandra]",
  "agno[mongodb]",
  "agno[singlestore]",
  "agno[weaviate]",
  "agno[milvusdb]",
  "agno[clickhouse]",
  "agno[pinecone]"
]

# All knowledge
knowledge = [
  "agno[pdf]",
  "agno[docx]",
  "agno[text]",
  "agno[csv]",
  "agno[markdown]"
]

# All embedders
embedders = [
  "agno[huggingface]"
]

# All libraries for testing
tests = [
    "agno[dev]",
    "agno[models]",
    "agno[tools]",
    "agno[storage]",
    "agno[vectordbs]",
    "agno[knowledge]",
    "agno[embedders]",
    "agno[performance]",
    "agno[cookbooks]",
    "agno[agui]",
    "twine",
    "build",
]

[project.scripts]
ag = "agno.cli.entrypoint:agno_cli"
agno = "agno.cli.entrypoint:agno_cli"

[project.urls]
homepage = "https://agno.com"
documentation = "https://docs.agno.com"

[build-system]
requires = ["setuptools"]
build-backend = "setuptools.build_meta"

[tool.setuptools.packages.find]
include = ["agno*"]

[tool.setuptools.package-data]
agno = ["py.typed"]
include = ["LICENSE"]

[tool.pytest.ini_options]
log_cli = true
asyncio_mode = "auto"
asyncio_default_fixture_loop_scope = "function"

[tool.ruff]
line-length = 120
# Ignore `F401` (import violations) in all `__init__.py` files
[tool.ruff.lint.per-file-ignores]
"__init__.py" = ["F401"]

[tool.mypy]
check_untyped_defs = true
no_implicit_optional = true
warn_unused_configs = true
disable_error_code = ["override"]
plugins = ["pydantic.mypy"]
exclude = ["tests*"]

[[tool.mypy.overrides]]
module = [
  "ag_ui.*",
  "agentql.*",
  "aiofiles.*",
  "altair.*",
  "anthropic.*",
  "apify_client.*",
  "arxiv.*",
  "atlassian.*",
  "azure.ai.inference.*",
  "azure.core.*",
  "boto3.*",
  "botocore.*",
  "bs4.*",
  "bson.*",
  "brave.*",
  "browserbase.*",
  "cassio.*",
  "cerebras.*",
  "cerebras_cloud_sdk.*",
  "chonkie.*",
  "chromadb.*",
  "clickhouse_connect.*",
  "clip.*",
  "cohere.*",
  "crawl4ai.*",
  "daytona_sdk.*",
  "docker.*",
  "docx.*",
  "duckdb.*",
  "duckduckgo_search.*",
  "email_validator.*",
  "e2b_code_interpreter.*",
  "exa_py.*",
  "fastapi.*",
  "fastembed.*",
  "filetype.*",
  "firecrawl.*",
  "github.*",
  "google.*",
  "googlemaps.*",
  "google_maps_places.*",
  "google_auth_oauthlib.*",
  "googleapiclient.*",
  "googlesearch.*",
  "groq.*",
  "huggingface_hub.*",
  "ibm_watsonx_ai.*",
  "imghdr.*",
  "infinity_client.*",
  "jira.*",
  "kubernetes.*",
  "lancedb.*",
  "langchain_core.*",
  "langchain.*",
  "llama_index.*",
  "llama_api_client.*",
  "litellm.*",
  "matplotlib.*",
  "mem0.*",
  "mcp.*",
  "memory_profiler.*",
  "mistralai.*",
  "mlx_whisper.*",
  "nest_asyncio.*",
  "newspaper.*",
  "numpy.*",
  "ollama.*",
  "openai.*",
  "openbb.*",
  "pandas.*",
  "pgvector.*",
  "PIL.*",
  "pinecone_text.*",
  "pinecone.*",
  "playwright.sync_api.*",
  "psycopg.*",
  "psycopg2.*",
  "pyarrow.*",
  "pycountry.*",
  "pymongo.*",
  "pypdf.*",
  "pytz.*",
  "qdrant_client.*",
  "rapidocr_onnxruntime.*",
  "redis.*",
  "replicate.*",
  "requests.*",
  "scrapegraph_py.*",
  "sentence_transformers.*",
  "serpapi.*",
  "setuptools.*",
  "simplejson.*",
  "slack_sdk.*",
  "spider.*",
  "sqlalchemy.*",
  "starlette.*",
  "streamlit.*",
  "tantivy.*",
  "tavily.*",
  "textract.*",
  "timeout_decorator.*",
  "tiktoken.*",
  "torch.*",
  "todoist_api_python.*",
  "tweepy.*",
  "twilio.*",
  "tzlocal.*",
  "upstash_vector.*",
  "urllib3.*",
  "uvicorn.*",
  "vertexai.*",
  "voyageai.*",
  "weaviate.*",
  "webexpythonsdk.*",
  "wikipedia.*",
  "yaml.*",
  "yfinance.*",
  "youtube_transcript_api.*",
  "couchbase.*",
  "acouchbase.*",
  "zep_cloud.*"
]
ignore_missing_imports = true<|MERGE_RESOLUTION|>--- conflicted
+++ resolved
@@ -1,12 +1,7 @@
 [project]
 name = "agno"
-<<<<<<< HEAD
-version = "1.5.5.0"
+version = "1.5.10.0"
 description = "Agno: a lightweight library for building Reasoning Agents"
-=======
-version = "1.5.10"
-description = "Agno: a lightweight library for building Multi-Agent Systems"
->>>>>>> ecf03ba6
 requires-python = ">=3.7,<4"
 readme = "README.md"
 license = { file = "LICENSE" }
