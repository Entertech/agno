import uuid
from os import getenv
from textwrap import dedent
from typing import Any, List, Optional

from agno.tools import Toolkit
from agno.utils.log import log_debug, log_error, log_warning

try:
    from zep_cloud import BadRequestError, NotFoundError
    from zep_cloud.client import AsyncZep, Zep
    from zep_cloud.types import MemorySearchResult
    from zep_cloud.types import Message as ZepMessage
except ImportError:
    raise ImportError("`zep-cloud` package not found. Please install it with `pip install zep-cloud`")

DEFAULT_INSTRUCTIONS = dedent(
    """\
    You have access to the users memories stored in Zep. You can interact with them using the following tools:
    - `add_zep_message`: Add a message to the Zep session memory. Use this to add messages to the Zep session memory.
    - `get_zep_memory`: Get the memory for the current Zep session. Use this to get the memory for the current Zep session.
    - `search_zep_memory`: Search the Zep user graph for relevant facts. Use this to search the Zep user graph for relevant facts.

    Guidelines:
    - Use `add_zep_message` tool to add relevant messages to the users memories. You can use this tool multiple times to add multiple messages.
    - Use `get_zep_memory` tool to get the memory for the current Zep session for additional context. This will give you a summary of the users memories.
    - Use `search_zep_memory` tool to search the Zep user memories for relevant facts. This will give you a list of relevant facts.
    """
)


class ZepTools(Toolkit):
    def __init__(
        self,
        session_id: Optional[str] = None,
        user_id: Optional[str] = None,
        api_key: Optional[str] = None,
        ignore_assistant_messages: bool = False,
        add_zep_message: bool = True,
        get_zep_memory: bool = True,
        search_zep_memory: bool = True,
        instructions: Optional[str] = None,
        add_instructions: bool = False,
        **kwargs,
    ):
        self._api_key = api_key or getenv("ZEP_API_KEY")
        if not self._api_key:
            raise ValueError(
                "No Zep API key provided. Please set the ZEP_API_KEY environment variable or pass it to the ZepTools constructor."
            )

        if instructions is None:
            self.instructions = "<Memory Instructions>\n" + DEFAULT_INSTRUCTIONS + "\n</Memory Instructions>"
        else:
            self.instructions = instructions

        self.zep_client: Optional[Zep] = None
        self._initialized = False

        self.session_id_provided = session_id
        self.user_id_provided = user_id
        self.ignore_assistant_messages = ignore_assistant_messages

        self.session_id: Optional[str] = None
        self.user_id: Optional[str] = None

        self.initialize()

        tools: List[Any] = []
        if add_zep_message:
            tools.append(self.add_zep_message)
        if get_zep_memory:
            tools.append(self.get_zep_memory)
        if search_zep_memory:
            tools.append(self.search_zep_memory)

        super().__init__(
<<<<<<< HEAD
            name="zep_tools", instructions=instructions, add_instructions=add_instructions, tools=tools, **kwargs
=======
            name="zep_tools", instructions=self.instructions, add_instructions=add_instructions, tools=tools, **kwargs
>>>>>>> 95bad1a4
        )

    def initialize(self) -> bool:
        """
        Initialize the Zep client and ensure session/user setup.
        """
        if self._initialized:
            return True

        try:
            self.zep_client = Zep(api_key=self._api_key)

            # Handle session_id generation/validation
            self.session_id = self.session_id_provided
            if not self.session_id:
                self.session_id = f"{uuid.uuid4()}"
                log_debug(f"Generated new session ID: {self.session_id}")

            # Handle user_id generation/validation and Zep user check/creation
            self.user_id = self.user_id_provided
            if not self.user_id:
                self.user_id = f"user-{uuid.uuid4()}"
                log_debug(f"Creating new default Zep user: {self.user_id}")
                self.zep_client.user.add(user_id=self.user_id)  # type: ignore
            else:
                try:
                    self.zep_client.user.get(self.user_id)  # type: ignore
                    log_debug(f"Confirmed provided Zep user exists: {self.user_id}")
                except NotFoundError:
                    try:
                        self.zep_client.user.add(user_id=self.user_id)  # type: ignore
                    except BadRequestError as add_err:
                        log_error(f"Failed to create provided user {self.user_id}: {add_err}")
                        self.zep_client = None  # Reset client on failure
                        return False  # Initialization failed

            self._initialized = True
            return True

        except Exception as e:
            log_error(f"Failed to initialize ZepTools: {e}")
            self.zep_client = None
            self._initialized = False
            return False

    def add_zep_message(self, role: str, content: str) -> str:
        """
        Adds a message to the current Zep session memory.
        Args:
            role (str): The role of the message sender (e.g., 'user', 'assistant', 'system').
            content (str): The text content of the message.

        Returns:
            A confirmation message or an error string.
        """
        if not self.zep_client or not self.session_id:
            log_error("Zep client or session ID not initialized. Cannot add message.")
            return "Error: Zep client/session not initialized."

        try:
            zep_message = ZepMessage(
                role_type=role,
                content=content,
            )

            # Prepare ignore_roles if needed
            ignore_roles_list = ["assistant"] if self.ignore_assistant_messages else None

            # Add message to Zep memory
            self.zep_client.memory.add(  # type: ignore
                session_id=self.session_id,
                messages=[zep_message],
                ignore_roles=ignore_roles_list,
            )
            return f"Message from '{role}' added successfully to session {self.session_id}."
        except Exception as e:
            error_msg = f"Failed to add message to Zep session {self.session_id}: {e}"
            log_error(error_msg)
            return f"Error adding message: {e}"

    def get_zep_memory(self, memory_type: str = "context") -> str:
        """
        Retrieves the memory for the current Zep session.
        Args:
            memory_type: The type of memory to retrieve ('context', 'summary', 'messages').
        Returns:
            The requested memory content as a string, or an error string.
        """
        if not self.zep_client or not self.session_id:
            log_error("Zep client or session ID not initialized. Cannot get memory.")
            return "Error: Zep client/session not initialized."

        try:
            log_debug(f"Getting Zep memory for session {self.session_id}")
            memory_data = self.zep_client.memory.get(session_id=self.session_id)  # type: ignore

            if memory_type == "context":
                # Ensure context is a string
                return memory_data.context or "No context available."
            elif memory_type == "summary":
                # Ensure summary content is a string, checking both summary and its content
                return (
                    (memory_data.summary.content or "Summary content not available.")
                    if memory_data.summary
                    else "No summary available."
                )
            elif memory_type == "messages":
                # Ensure messages string representation is returned
                return str(memory_data.messages) if memory_data.messages else "No messages available."
            else:
                warning_msg = f"Unsupported memory_type requested: {memory_type}. Returning empty string."
                log_warning(warning_msg)
                return warning_msg

        except Exception as e:
            log_error(f"Failed to get Zep memory for session {self.session_id}: {e}")
            return f"Error getting memory for session {self.session_id}"

    def search_zep_memory(self, query: str, search_scope: str = "messages") -> str:
        """
        Searches the Zep memory store for relevant messages or summaries associated with the configured user_id.
        Args:
            query: The search term to find relevant facts.
            search_scope: The scope of the search to perform. Can be "messages" or "summary".
        Returns:
            A string of the search result
        """
        results: List = []
        search_result = ""
        if not self.zep_client or not self.user_id or not self.session_id:
            log_error("Zep client or user ID or session ID not initialized. Cannot search memory.")
            return "Error: Zep client/user/session not initialized."

        try:
            search_response: List[MemorySearchResult] = self.zep_client.memory.search(
                text=query, session_id=self.session_id, search_scope=search_scope
            )
            results = [
                {
                    "content": response.message.content,
                    "created_at": response.message.created_at,
                    "uuid": response.message.uuid_,
                    "score": response.score,
                    "summary": response.summary,
                }
                for response in search_response
                if response.message is not None
            ]
            log_debug(f"Memory search found {len(results)} relevant messages.")
        except Exception as e:
            log_error(f"Failed to search Zep graph memory for user {self.user_id}: {e}")

        if results is not None and results != []:
            if search_scope == "summary":
                search_result = " ".join(
                    [result.get("summary", "") for result in results if result.get("summary") is not None]
                )
                if search_result == "":
                    return "No relevant summary found."
                else:
                    return search_result
            else:
                search_result = " ".join(
                    [result.get("content", "") for result in results if result.get("content") is not None]
                )
                if search_result == "":
                    return "No relevant content found."
                else:
                    return search_result
        else:
            return "No relevant messages found."


class ZepAsyncTools(Toolkit):
    def __init__(
        self,
        session_id: Optional[str] = None,
        user_id: Optional[str] = None,
        api_key: Optional[str] = None,
        ignore_assistant_messages: bool = False,
        add_zep_message: bool = True,
        get_zep_memory: bool = True,
        search_zep_memory: bool = True,
        instructions: Optional[str] = None,
        add_instructions: bool = False,
        **kwargs,
    ):
        self._api_key = api_key or getenv("ZEP_API_KEY")
        if not self._api_key:
            raise ValueError(
                "No Zep API key provided. Please set the ZEP_API_KEY environment variable or pass it to the ZepTools constructor."
            )

        if instructions is None:
            self.instructions = "<Memory Instructions>\n" + DEFAULT_INSTRUCTIONS + "\n</Memory Instructions>"
        else:
            self.instructions = instructions

        self.zep_client: Optional[AsyncZep] = None
        self._initialized = False

        self.session_id_provided = session_id
        self.user_id_provided = user_id
        self.ignore_assistant_messages = ignore_assistant_messages

        self.session_id: Optional[str] = None
        self.user_id: Optional[str] = None

        self._initialized = False

        # Register methods as tools conditionally
        tools = []
        if add_zep_message:
            tools.append(self.add_zep_message)
        if get_zep_memory:
            tools.append(self.get_zep_memory)  # type: ignore
        if search_zep_memory:
            tools.append(self.search_zep_memory)  # type: ignore

        super().__init__(
            name="zep_tools", instructions=self.instructions, add_instructions=add_instructions, tools=tools, **kwargs
        )

    async def initialize(self) -> bool:
        """
        Initialize the AsyncZep client and ensure session/user setup.
        """
        if self._initialized:
            return True

        try:
            self.zep_client = AsyncZep(api_key=self._api_key)

            # Handle session_id generation/validation
            self.session_id = self.session_id_provided
            if not self.session_id:
                self.session_id = f"{uuid.uuid4()}"
                log_debug(f"Generated new session ID: {self.session_id}")

            # Handle user_id generation/validation and Zep user check/creation
            self.user_id = self.user_id_provided
            if not self.user_id:
                self.user_id = f"user-{uuid.uuid4()}"
                log_debug(f"Creating new default Zep user: {self.user_id}")
                await self.zep_client.user.add(user_id=self.user_id)  # type: ignore
            else:
                try:
                    await self.zep_client.user.get(self.user_id)  # type: ignore
                    log_debug(f"Confirmed provided Zep user exists: {self.user_id}")
                except NotFoundError:
                    try:
                        await self.zep_client.user.add(user_id=self.user_id)  # type: ignore
                    except BadRequestError as add_err:
                        log_error(f"Failed to create provided user {self.user_id}: {add_err}")
                        self.zep_client = None  # Reset client on failure
                        return False  # Initialization failed

            self._initialized = True
            return True

        except Exception as e:
            log_error(f"Failed to initialize ZepTools: {e}")
            self.zep_client = None
            self._initialized = False
            return False

    async def add_zep_message(self, role: str, content: str) -> str:
        """
        Adds a message to the current Zep session memory.
        Args:
            role (str): The role of the message sender (e.g., 'user', 'assistant', 'system').
            content (str): The text content of the message.

        Returns:
            A confirmation message or an error string.
        """
        if not self._initialized:
            await self.initialize()

        if not self.zep_client or not self.session_id:
            log_error("Zep client or session ID not initialized. Cannot add message.")
            return "Error: Zep client/session not initialized."

        try:
            zep_message = ZepMessage(
                role_type=role,
                content=content,
            )

            # Prepare ignore_roles if needed
            ignore_roles_list = ["assistant"] if self.ignore_assistant_messages else None

            # Add message to Zep memory
            await self.zep_client.memory.add(  # type: ignore
                session_id=self.session_id,
                messages=[zep_message],
                ignore_roles=ignore_roles_list,
            )
            return f"Message from '{role}' added successfully to session {self.session_id}."
        except Exception as e:
            error_msg = f"Failed to add message to Zep session {self.session_id}: {e}"
            log_error(error_msg)
            return f"Error adding message: {e}"

    async def get_zep_memory(self, memory_type: str = "context") -> str:
        """
        Retrieves the memory for the current Zep session.
        Args:
            memory_type: The type of memory to retrieve ('context', 'summary', 'messages').
        Returns:
            The requested memory content as a string, or an error string.
        """
        if not self._initialized:
            await self.initialize()

        if not self.zep_client or not self.session_id:
            log_error("Zep client or session ID not initialized. Cannot get memory.")
            return "Error: Zep client/session not initialized."

        try:
            memory_data = await self.zep_client.memory.get(session_id=self.session_id)  # type: ignore

            if memory_type == "context":
                # Ensure context is a string
                return memory_data.context or "No context available."
            elif memory_type == "summary":
                # Ensure summary content is a string, checking both summary and its content
                return (
                    (memory_data.summary.content or "Summary content not available.")
                    if memory_data.summary
                    else "No summary available."
                )
            elif memory_type == "messages":
                # Ensure messages string representation is returned
                return str(memory_data.messages) if memory_data.messages else "No messages available."
            else:
                warning_msg = f"Unsupported memory_type requested: {memory_type}. Returning empty string."
                log_warning(warning_msg)
                return warning_msg

        except Exception as e:
            error_msg = f"Failed to get Zep memory for session {self.session_id}: {e}"
            log_error(error_msg)
            return f"Error getting memory: {e}"

    async def search_zep_memory(self, query: str, search_scope: str = "messages") -> str:
        """
        Searches the Zep memory store for relevant messages or summaries associated with the configured user_id.
        Args:
            query: The search term to find relevant facts.
            search_scope: The scope of the search to perform. Can be "messages" or "summary".
        Returns:
            A string of the search result
        """
        if not self._initialized:
            await self.initialize()

        results: List = []
        search_result = ""

        if not self.zep_client or not self.user_id or not self.session_id:
            log_error("Zep client or user ID or session ID not initialized. Cannot search memory.")
            return "Error: Zep client/user/session not initialized."

        try:
            search_response: List[MemorySearchResult] = await self.zep_client.memory.search(
                text=query, session_id=self.session_id, search_scope=search_scope
            )

            results = [
                {
                    "content": response.message.content,
                    "created_at": response.message.created_at,
                    "uuid": response.message.uuid_,
                    "score": response.score,
                    "summary": response.summary,
                }
                for response in search_response
                if response.message is not None
            ]

            log_debug(f"Memory search found {len(results)} relevant messages.")
        except Exception as e:
            log_error(f"Failed to search Zep graph memory for user {self.user_id}: {e}")

        if results is not None and results != []:
            if search_scope == "summary":
                search_result = " ".join(
                    [result.get("summary", "") for result in results if result.get("summary") is not None]
                )
                if search_result == "":
                    return "No relevant summary found."
                else:
                    return search_result
            else:
                search_result = " ".join(
                    [result.get("content", "") for result in results if result.get("content") is not None]
                )
                if search_result == "":
                    return "No relevant content found."
                else:
                    return search_result
        else:
            return "No relevant messages found."<|MERGE_RESOLUTION|>--- conflicted
+++ resolved
@@ -75,11 +75,7 @@
             tools.append(self.search_zep_memory)
 
         super().__init__(
-<<<<<<< HEAD
-            name="zep_tools", instructions=instructions, add_instructions=add_instructions, tools=tools, **kwargs
-=======
             name="zep_tools", instructions=self.instructions, add_instructions=add_instructions, tools=tools, **kwargs
->>>>>>> 95bad1a4
         )
 
     def initialize(self) -> bool:
