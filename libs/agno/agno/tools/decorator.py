from functools import update_wrapper, wraps
from typing import Any, Callable, Dict, List, Optional, TypeVar, Union, overload

from agno.tools.function import Function, get_entrypoint_docstring
from agno.utils.log import logger

# Type variable for better type hints
F = TypeVar("F", bound=Callable[..., Any])
ToolConfig = TypeVar("ToolConfig", bound=Dict[str, Any])


@overload
def tool() -> Callable[[F], Function]: ...


@overload
def tool(
    *,
    name: Optional[str] = None,
    description: Optional[str] = None,
    strict: Optional[bool] = None,
    instructions: Optional[str] = None,
    add_instructions: bool = True,
    sanitize_arguments: Optional[bool] = None,
    show_result: Optional[bool] = None,
    stop_after_tool_call: Optional[bool] = None,
    requires_confirmation: Optional[bool] = None,
    requires_user_input: Optional[bool] = None,
    user_input_fields: Optional[List[str]] = None,
    external_execution: Optional[bool] = None,
    pre_hook: Optional[Callable] = None,
    post_hook: Optional[Callable] = None,
    tool_hooks: Optional[List[Callable]] = None,
    cache_results: bool = False,
    cache_dir: Optional[str] = None,
    cache_ttl: int = 3600,
) -> Callable[[F], Function]: ...


@overload
def tool(func: F) -> Function: ...


def tool(*args, **kwargs) -> Union[Function, Callable[[F], Function]]:
    """Decorator to convert a function into a Function that can be used by an agent.

    Args:
        name: Optional[str] - Override for the function name
        description: Optional[str] - Override for the function description
        strict: Optional[bool] - Flag for strict parameter checking
        sanitize_arguments: Optional[bool] - If True, arguments are sanitized before passing to function (Deprecated)
        instructions: Optional[str] - Instructions for using the tool
        add_instructions: bool - If True, add instructions to the system message
        show_result: Optional[bool] - If True, shows the result after function call
        stop_after_tool_call: Optional[bool] - If True, the agent will stop after the function call.
        requires_confirmation: Optional[bool] - If True, the function will require user confirmation before execution
        requires_user_input: Optional[bool] - If True, the function will require user input before execution
        user_input_fields: Optional[List[str]] - List of fields that will be provided to the function as user input
        external_execution: Optional[bool] - If True, the function will be executed outside of the agent's context
<<<<<<< HEAD
        pre_hook: Optional[Callable] - Hook that runs before the function is executed (deprecated, use tool_execution_hook instead).
        post_hook: Optional[Callable] - Hook that runs after the function is executed (deprecated, use tool_execution_hook instead).
=======
        pre_hook: Optional[Callable] - Hook that runs before the function is executed.
        post_hook: Optional[Callable] - Hook that runs after the function is executed.
>>>>>>> 95bad1a4
        tool_hooks: Optional[List[Callable]] - List of hooks that run before and after the function is executed.
        cache_results: bool - If True, enable caching of function results
        cache_dir: Optional[str] - Directory to store cache files
        cache_ttl: int - Time-to-live for cached results in seconds

    Returns:
        Union[Function, Callable[[F], Function]]: Decorated function or decorator

    Examples:
        @tool
        def my_function():
            pass

        @tool(name="custom_name", description="Custom description")
        def another_function():
            pass

        @tool
        async def my_async_function():
            pass
    """
    # Move valid kwargs to a frozen set at module level
    VALID_KWARGS = frozenset(
        {
            "name",
            "description",
            "strict",
            "instructions",
            "add_instructions",
            "sanitize_arguments",
            "show_result",
            "stop_after_tool_call",
            "requires_confirmation",
            "requires_user_input",
            "user_input_fields",
            "external_execution",
            "pre_hook",
            "post_hook",
            "tool_hooks",
            "cache_results",
            "cache_dir",
            "cache_ttl",
        }
    )

    # Improve error message with more context
    invalid_kwargs = set(kwargs.keys()) - VALID_KWARGS
    if invalid_kwargs:
        raise ValueError(
            f"Invalid tool configuration arguments: {invalid_kwargs}. Valid arguments are: {sorted(VALID_KWARGS)}"
        )

    # Check that only one of requires_user_input, requires_confirmation, and external_execution is set at the same time
    exclusive_flags = [
        kwargs.get("requires_user_input", False),
        kwargs.get("requires_confirmation", False),
        kwargs.get("external_execution", False),
    ]
    true_flags_count = sum(1 for flag in exclusive_flags if flag)

    if true_flags_count > 1:
        raise ValueError(
            "Only one of 'requires_user_input', 'requires_confirmation', or 'external_execution' can be set to True at the same time."
        )

    def decorator(func: F) -> Function:
        from inspect import isasyncgenfunction, iscoroutine, iscoroutinefunction

        @wraps(func)
        def sync_wrapper(*args: Any, **kwargs: Any) -> Any:
            try:
                return func(*args, **kwargs)
            except Exception as e:
                logger.error(
                    f"Error in tool {func.__name__!r}: {e!r}",
                    exc_info=True,
                )
                raise

        @wraps(func)
        async def async_wrapper(*args: Any, **kwargs: Any) -> Any:
            try:
                return await func(*args, **kwargs)
            except Exception as e:
                logger.error(
                    f"Error in async tool {func.__name__!r}: {e!r}",
                    exc_info=True,
                )
                raise

        @wraps(func)
        async def async_gen_wrapper(*args: Any, **kwargs: Any) -> Any:
            try:
                return func(*args, **kwargs)
            except Exception as e:
                logger.error(
                    f"Error in async generator tool {func.__name__!r}: {e!r}",
                    exc_info=True,
                )
                raise

        # Choose appropriate wrapper based on function type
        if isasyncgenfunction(func):
            wrapper = async_gen_wrapper
        elif iscoroutinefunction(func) or iscoroutine(func):
            wrapper = async_wrapper
        else:
            wrapper = sync_wrapper

        # Preserve the original signature and metadata
        update_wrapper(wrapper, func)

        if kwargs.get("requires_user_input", True):
            kwargs["user_input_fields"] = kwargs.get("user_input_fields", [])

        if kwargs.get("user_input_fields"):
            kwargs["requires_user_input"] = True

        # Create Function instance with any provided kwargs
        tool_config = {
            "name": kwargs.get("name", func.__name__),
            "description": kwargs.get(
                "description", get_entrypoint_docstring(wrapper)
            ),  # Get docstring if description not provided
            "instructions": kwargs.get("instructions"),
            "add_instructions": kwargs.get("add_instructions", True),
            "entrypoint": wrapper,
            "cache_results": kwargs.get("cache_results", False),
            "cache_dir": kwargs.get("cache_dir"),
            "cache_ttl": kwargs.get("cache_ttl", 3600),
            **{
                k: v
                for k, v in kwargs.items()
                if k
                not in [
                    "name",
                    "description",
                    "instructions",
                    "add_instructions",
                    "cache_results",
                    "cache_dir",
                    "cache_ttl",
                ]
                and v is not None
            },
        }
        return Function(**tool_config)

    # Handle both @tool and @tool() cases
    if len(args) == 1 and callable(args[0]) and not kwargs:
        return decorator(args[0])

    return decorator<|MERGE_RESOLUTION|>--- conflicted
+++ resolved
@@ -57,13 +57,8 @@
         requires_user_input: Optional[bool] - If True, the function will require user input before execution
         user_input_fields: Optional[List[str]] - List of fields that will be provided to the function as user input
         external_execution: Optional[bool] - If True, the function will be executed outside of the agent's context
-<<<<<<< HEAD
-        pre_hook: Optional[Callable] - Hook that runs before the function is executed (deprecated, use tool_execution_hook instead).
-        post_hook: Optional[Callable] - Hook that runs after the function is executed (deprecated, use tool_execution_hook instead).
-=======
         pre_hook: Optional[Callable] - Hook that runs before the function is executed.
         post_hook: Optional[Callable] - Hook that runs after the function is executed.
->>>>>>> 95bad1a4
         tool_hooks: Optional[List[Callable]] - List of hooks that run before and after the function is executed.
         cache_results: bool - If True, enable caching of function results
         cache_dir: Optional[str] - Directory to store cache files
