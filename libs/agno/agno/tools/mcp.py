from contextlib import AsyncExitStack
from dataclasses import asdict, dataclass
from datetime import timedelta
from types import TracebackType
from typing import Any, Dict, List, Literal, Optional, Union

from agno.tools import Toolkit
from agno.tools.function import Function
from agno.utils.log import log_debug, log_warning, logger
from agno.utils.mcp import get_entrypoint_for_tool

try:
    from mcp import ClientSession, StdioServerParameters
    from mcp.client.sse import sse_client
    from mcp.client.stdio import get_default_environment, stdio_client
    from mcp.client.streamable_http import streamablehttp_client
except (ImportError, ModuleNotFoundError):
    raise ImportError("`mcp` not installed. Please install using `pip install mcp`")


@dataclass
class SSEClientParams:
    """Parameters for SSE client connection."""

    url: str
    headers: Optional[Dict[str, Any]] = None
    timeout: Optional[float] = 5
    sse_read_timeout: Optional[float] = 60 * 5


@dataclass
class StreamableHTTPClientParams:
    """Parameters for Streamable HTTP client connection."""

    url: str
    headers: Optional[Dict[str, Any]] = None
    timeout: Optional[timedelta] = timedelta(seconds=30)
    sse_read_timeout: Optional[timedelta] = timedelta(seconds=60 * 5)
    terminate_on_close: Optional[bool] = None


class MCPTools(Toolkit):
    """
    A toolkit for integrating Model Context Protocol (MCP) servers with Agno agents.
    This allows agents to access tools, resources, and prompts exposed by MCP servers.

    Can be used in three ways:
    1. Direct initialization with a ClientSession
    2. As an async context manager with StdioServerParameters
    3. As an async context manager with SSE or Streamable HTTP client parameters
    """

    def __init__(
        self,
        command: Optional[str] = None,
        *,
        url: Optional[str] = None,
        env: Optional[dict[str, str]] = None,
        transport: Literal["stdio", "sse", "streamable-http"] = "stdio",
        server_params: Optional[Union[StdioServerParameters, SSEClientParams, StreamableHTTPClientParams]] = None,
        session: Optional[ClientSession] = None,
        timeout_seconds: int = 5,
        client=None,
        include_tools: Optional[list[str]] = None,
        exclude_tools: Optional[list[str]] = None,
        **kwargs,
    ):
        """
        Initialize the MCP toolkit.

        Args:
            session: An initialized MCP ClientSession connected to an MCP server
            server_params: Parameters for creating a new session
            command: The command to run to start the server. Should be used in conjunction with env.
            url: The URL endpoint for SSE or Streamable HTTP connection when transport is "sse" or "streamable-http".
            env: The environment variables to pass to the server. Should be used in conjunction with command.
            client: The underlying MCP client (optional, used to prevent garbage collection)
            timeout_seconds: Read timeout in seconds for the MCP client
            include_tools: Optional list of tool names to include (if None, includes all)
            exclude_tools: Optional list of tool names to exclude (if None, excludes none)
            transport: The transport protocol to use, either "stdio" or "sse" or "streamable-http"
        """
        super().__init__(name="MCPTools", **kwargs)

        # Set these after `__init__` to bypass the `_check_tools_filters`
        # beacuse tools are not available until `initialize()` is called.
        self.include_tools = include_tools
        self.exclude_tools = exclude_tools

        if session is None and server_params is None:
            if transport == "sse" and url is None:
                raise ValueError("One of 'url' or 'server_params' parameters must be provided when using SSE transport")
            if transport == "stdio" and command is None:
                raise ValueError(
                    "One of 'command' or 'server_params' parameters must be provided when using stdio transport"
                )
            if transport == "streamable-http" and url is None:
                raise ValueError(
                    "One of 'url' or 'server_params' parameters must be provided when using Streamable HTTP transport"
                )

        # Ensure the received server_params are valid for the given transport
        if server_params is not None:
            if transport == "sse":
                if not isinstance(server_params, SSEClientParams):
                    raise ValueError(
                        "If using the SSE transport, server_params must be an instance of SSEClientParams."
                    )
            elif transport == "stdio":
                if not isinstance(server_params, StdioServerParameters):
                    raise ValueError(
                        "If using the stdio transport, server_params must be an instance of StdioServerParameters."
                    )
            elif transport == "streamable-http":
                if not isinstance(server_params, StreamableHTTPClientParams):
                    raise ValueError(
                        "If using the streamable-http transport, server_params must be an instance of StreamableHTTPClientParams."
                    )

        self.timeout_seconds = timeout_seconds
        self.session: Optional[ClientSession] = session
        self.server_params: Optional[Union[StdioServerParameters, SSEClientParams, StreamableHTTPClientParams]] = (
            server_params
        )
        self.transport = transport
        self.url = url

        # Merge provided env with system env
        if env is not None:
            env = {
                **get_default_environment(),
                **env,
            }
        else:
            env = get_default_environment()

        if command is not None and transport not in ["sse", "streamable-http"]:
            from shlex import split

            parts = split(command)
            if not parts:
                raise ValueError("Empty command string")
            cmd = parts[0]
            arguments = parts[1:] if len(parts) > 1 else []
            self.server_params = StdioServerParameters(command=cmd, args=arguments, env=env)

        self._client = client
        self._context = None
        self._session_context = None
        self._initialized = False

    async def __aenter__(self) -> "MCPTools":
        """Enter the async context manager."""

        if self.session is not None:
            # Already has a session, just initialize
            if not self._initialized:
                await self.initialize()
            return self

        # Create a new session using stdio_client, sse_client or streamablehttp_client based on transport
        if self.transport == "sse":
            sse_params = asdict(self.server_params) if self.server_params is not None else {}  # type: ignore
            if "url" not in sse_params:
                sse_params["url"] = self.url
            self._context = sse_client(**sse_params)  # type: ignore
            client_timeout = min(self.timeout_seconds, sse_params.get("timeout", self.timeout_seconds))
        elif self.transport == "streamable-http":
            streamable_http_params = asdict(self.server_params) if self.server_params is not None else {}  # type: ignore
            if "url" not in streamable_http_params:
                streamable_http_params["url"] = self.url
            self._context = streamablehttp_client(**streamable_http_params)  # type: ignore
            params_timeout = streamable_http_params.get("timeout", self.timeout_seconds)
            if isinstance(params_timeout, timedelta):
                params_timeout = int(params_timeout.total_seconds())
            client_timeout = min(self.timeout_seconds, params_timeout)
        else:
            if self.server_params is None:
                raise ValueError("server_params must be provided when using stdio transport.")
            self._context = stdio_client(self.server_params)  # type: ignore
            client_timeout = self.timeout_seconds

        session_params = await self._context.__aenter__()  # type: ignore
        read, write = session_params[0:2]

        self._session_context = ClientSession(read, write, read_timeout_seconds=timedelta(seconds=client_timeout))  # type: ignore
        self.session = await self._session_context.__aenter__()  # type: ignore

        # Initialize with the new session
        await self.initialize()
        return self

    async def __aexit__(self, exc_type, exc_val, exc_tb):
        """Exit the async context manager."""
        if self._session_context is not None:
            await self._session_context.__aexit__(exc_type, exc_val, exc_tb)
            self.session = None
            self._session_context = None

        if self._context is not None:
            await self._context.__aexit__(exc_type, exc_val, exc_tb)
            self._context = None

        self._initialized = False

    async def initialize(self) -> None:
        """Initialize the MCP toolkit by getting available tools from the MCP server"""
        if self._initialized:
            return

        try:
            if self.session is None:
                raise ValueError("Session is not available. Use as context manager or provide a session.")

            # Initialize the session if not already initialized
            await self.session.initialize()

            # Get the list of tools from the MCP server
            available_tools = await self.session.list_tools()

            self._check_tools_filters(
                available_tools=[tool.name for tool in available_tools.tools],
                include_tools=self.include_tools,
                exclude_tools=self.exclude_tools,
            )

            # Filter tools based on include/exclude lists
            filtered_tools = []
            for tool in available_tools.tools:
                if self.exclude_tools and tool.name in self.exclude_tools:
                    continue
                if self.include_tools is None or tool.name in self.include_tools:
                    filtered_tools.append(tool)

            # Register the tools with the toolkit
            for tool in filtered_tools:
                try:
                    # Get an entrypoint for the tool
                    entrypoint = get_entrypoint_for_tool(tool, self.session)
                    # Create a Function for the tool
                    f = Function(
                        name=tool.name,
                        description=tool.description,
                        parameters=tool.inputSchema,
                        entrypoint=entrypoint,
                        # Set skip_entrypoint_processing to True to avoid processing the entrypoint
                        skip_entrypoint_processing=True,
                    )

                    # Register the Function with the toolkit
                    self.functions[f.name] = f
                    log_debug(f"Function: {f.name} registered with {self.name}")
                except Exception as e:
                    logger.error(f"Failed to register tool {tool.name}: {e}")

            log_debug(f"{self.name} initialized with {len(filtered_tools)} tools")
            self._initialized = True
        except Exception as e:
            logger.error(f"Failed to get MCP tools: {e}")
            raise


class MultiMCPTools(Toolkit):
    """
    A toolkit for integrating multiple Model Context Protocol (MCP) servers with Agno agents.
    This allows agents to access tools, resources, and prompts exposed by MCP servers.

    Can be used in three ways:
    1. Direct initialization with a ClientSession
    2. As an async context manager with StdioServerParameters
    3. As an async context manager with SSE or Streamable HTTP endpoints
    """

    def __init__(
        self,
        commands: Optional[List[str]] = None,
        urls: Optional[List[str]] = None,
        urls_transports: Optional[List[Literal["sse", "streamable-http"]]] = None,
        *,
        env: Optional[dict[str, str]] = None,
        server_params_list: Optional[
            List[Union[SSEClientParams, StdioServerParameters, StreamableHTTPClientParams]]
        ] = None,
        timeout_seconds: int = 5,
        client=None,
        include_tools: Optional[list[str]] = None,
        exclude_tools: Optional[list[str]] = None,
        **kwargs,
    ):
        """
        Initialize the MCP toolkit.

        Args:
            commands: List of commands to run to start the servers. Should be used in conjunction with env.
            urls: List of URLs for SSE and/or Streamable HTTP endpoints.
            urls_transports: List of transports to use for the given URLs.
            server_params_list: List of StdioServerParameters or SSEClientParams or StreamableHTTPClientParams for creating new sessions.
            env: The environment variables to pass to the servers. Should be used in conjunction with commands.
            client: The underlying MCP client (optional, used to prevent garbage collection).
            timeout_seconds: Timeout in seconds for managing timeouts for Client Session if Agent or Tool doesn't respond.
            include_tools: Optional list of tool names to include (if None, includes all).
            exclude_tools: Optional list of tool names to exclude (if None, excludes none).
        """
        super().__init__(name="MultiMCPTools", **kwargs)

<<<<<<< HEAD
        if urls is not None:
            if urls_transports is None:
                log_warning(
                    "The default transport 'sse' will be used. You can explicitly set the transports by providing the urls_transports parameter."
                )
            else:
                if len(urls) != len(urls_transports):
                    raise ValueError("urls and urls_transports must be of the same length")

=======
>>>>>>> bf1462aa
        # Set these after `__init__` to bypass the `_check_tools_filters`
        # beacuse tools are not available until `initialize()` is called.
        self.include_tools = include_tools
        self.exclude_tools = exclude_tools

        if server_params_list is None and commands is None and urls is None:
            raise ValueError("Either server_params_list or commands or urls must be provided")

        self.server_params_list: List[Union[SSEClientParams, StdioServerParameters, StreamableHTTPClientParams]] = (
            server_params_list or []
        )
        self.timeout_seconds = timeout_seconds
        self.commands: Optional[List[str]] = commands
        self.urls: Optional[List[str]] = urls
        # Merge provided env with system env
        if env is not None:
            env = {
                **get_default_environment(),
                **env,
            }
        else:
            env = get_default_environment()

        if commands is not None:
            from shlex import split

            for command in commands:
                parts = split(command)
                if not parts:
                    raise ValueError("Empty command string")
                cmd = parts[0]
                arguments = parts[1:] if len(parts) > 1 else []
                self.server_params_list.append(StdioServerParameters(command=cmd, args=arguments, env=env))

        if urls is not None:
            if urls_transports is not None:
                for url, transport in zip(urls, urls_transports):
                    if transport == "streamable-http":
                        self.server_params_list.append(StreamableHTTPClientParams(url=url))
                    else:
                        self.server_params_list.append(SSEClientParams(url=url))
            else:
                for url in urls:
                    self.server_params_list.append(SSEClientParams(url=url))

        self._async_exit_stack = AsyncExitStack()

        self._client = client

    async def __aenter__(self) -> "MultiMCPTools":
        """Enter the async context manager."""

        for server_params in self.server_params_list:
            # Handle stdio connections
            if isinstance(server_params, StdioServerParameters):
                stdio_transport = await self._async_exit_stack.enter_async_context(stdio_client(server_params))
                read, write = stdio_transport
                session = await self._async_exit_stack.enter_async_context(
                    ClientSession(read, write, read_timeout_seconds=timedelta(seconds=self.timeout_seconds))
                )
                await self.initialize(session)
            # Handle SSE connections
            elif isinstance(server_params, SSEClientParams):
                client_connection = await self._async_exit_stack.enter_async_context(
                    sse_client(**asdict(server_params))
                )
                read, write = client_connection
                session = await self._async_exit_stack.enter_async_context(ClientSession(read, write))
                await self.initialize(session)

            # Handle Streamable HTTP connections
            elif isinstance(server_params, StreamableHTTPClientParams):
                client_connection = await self._async_exit_stack.enter_async_context(
                    streamablehttp_client(**asdict(server_params))
                )
                read, write = client_connection[0:2]
                session = await self._async_exit_stack.enter_async_context(ClientSession(read, write))
                await self.initialize(session)

        return self

    async def __aexit__(
        self,
        exc_type: Union[type[BaseException], None],
        exc_val: Union[BaseException, None],
        exc_tb: Union[TracebackType, None],
    ):
        """Exit the async context manager."""
        await self._async_exit_stack.aclose()

    async def initialize(self, session: ClientSession) -> None:
        """Initialize the MCP toolkit by getting available tools from the MCP server"""

        try:
            # Initialize the session if not already initialized
            await session.initialize()

            # Get the list of tools from the MCP server
            available_tools = await session.list_tools()

            # Filter tools based on include/exclude lists
            filtered_tools = []
            for tool in available_tools.tools:
                if self.exclude_tools and tool.name in self.exclude_tools:
                    continue
                if self.include_tools is None or tool.name in self.include_tools:
                    filtered_tools.append(tool)

            # Register the tools with the toolkit
            for tool in filtered_tools:
                try:
                    # Get an entrypoint for the tool
                    entrypoint = get_entrypoint_for_tool(tool, session)

                    # Create a Function for the tool
                    f = Function(
                        name=tool.name,
                        description=tool.description,
                        parameters=tool.inputSchema,
                        entrypoint=entrypoint,
                        # Set skip_entrypoint_processing to True to avoid processing the entrypoint
                        skip_entrypoint_processing=True,
                    )

                    # Register the Function with the toolkit
                    self.functions[f.name] = f
                    log_debug(f"Function: {f.name} registered with {self.name}")
                except Exception as e:
                    logger.error(f"Failed to register tool {tool.name}: {e}")

            log_debug(f"{self.name} initialized with {len(filtered_tools)} tools")
            self._initialized = True
        except Exception as e:
            logger.error(f"Failed to get MCP tools: {e}")
            raise<|MERGE_RESOLUTION|>--- conflicted
+++ resolved
@@ -303,7 +303,6 @@
         """
         super().__init__(name="MultiMCPTools", **kwargs)
 
-<<<<<<< HEAD
         if urls is not None:
             if urls_transports is None:
                 log_warning(
@@ -312,9 +311,6 @@
             else:
                 if len(urls) != len(urls_transports):
                     raise ValueError("urls and urls_transports must be of the same length")
-
-=======
->>>>>>> bf1462aa
         # Set these after `__init__` to bypass the `_check_tools_filters`
         # beacuse tools are not available until `initialize()` is called.
         self.include_tools = include_tools
