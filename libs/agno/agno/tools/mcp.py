--- conflicted
+++ resolved
@@ -6,22 +6,13 @@
 
 from agno.tools import Toolkit
 from agno.tools.function import Function
-<<<<<<< HEAD
-from agno.utils.log import log_debug, log_warning, log_warning, logger
-=======
 from agno.utils.log import log_debug, log_warning, logger
->>>>>>> 1c4b0f42
 from agno.utils.mcp import get_entrypoint_for_tool
 
 try:
     from mcp import ClientSession, StdioServerParameters
     from mcp.client.sse import sse_client
-<<<<<<< HEAD
     from mcp.client.stdio import get_default_environment, stdio_client
-    from mcp.client.streamable_http import streamablehttp_client
-=======
-    from mcp.client.stdio import stdio_client
->>>>>>> 1c4b0f42
     from mcp.client.streamable_http import streamablehttp_client
 except (ImportError, ModuleNotFoundError):
     raise ImportError("`mcp` not installed. Please install using `pip install mcp`")
