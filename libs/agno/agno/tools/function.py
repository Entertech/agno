--- conflicted
+++ resolved
@@ -1,10 +1,6 @@
 from functools import partial
-<<<<<<< HEAD
+from typing import Any, Callable, Dict, List, Optional, TypeVar, get_type_hints
 from datetime import datetime
-=======
->>>>>>> 1c4b0f42
-from typing import Any, Callable, Dict, List, Optional, TypeVar, get_type_hints
-
 from docstring_parser import parse
 from pydantic import BaseModel, Field, validate_call
 
