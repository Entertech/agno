--- conflicted
+++ resolved
@@ -19,11 +19,7 @@
         """Initialize ApifyTools with specific Actors.
 
         Args:
-<<<<<<< HEAD
-            actors (Union[str, List[str]]): Single Actor ID as string or list of Actor IDs to register as individual tools
-=======
             actors (Optional[Union[str, List[str]]]): Single Actor ID as string or list of Actor IDs to register as individual tools
->>>>>>> bf1462aa
             apify_api_token (Optional[str]): Apify API token (defaults to APIFY_API_TOKEN env variable)
 
         Examples:
