"""
pip install fal-client
"""

from os import getenv
from typing import Optional, Union
from uuid import uuid4

from agno.agent import Agent
from agno.media import ImageArtifact, VideoArtifact
from agno.team.team import Team
from agno.tools import Toolkit
from agno.utils.log import log_info, logger

try:
    import fal_client  # type: ignore
except ImportError:
    raise ImportError("`fal_client` not installed. Please install using `pip install fal-client`")


class FalTools(Toolkit):
    def __init__(
        self,
        api_key: Optional[str] = None,
        model: str = "fal-ai/hunyuan-video",
        **kwargs,
    ):
        self.api_key = api_key or getenv("FAL_KEY")
        if not self.api_key:
            logger.error("FAL_KEY not set. Please set the FAL_KEY environment variable.")
        self.model = model
        self.seen_logs: set[str] = set()

        tools = []
        tools.append(self.generate_media)
<<<<<<< HEAD
=======

        super().__init__(name="fal-tools", tools=tools, **kwargs)
>>>>>>> 95bad1a4

    def on_queue_update(self, update):
        if isinstance(update, fal_client.InProgress) and update.logs:
            for log in update.logs:
                message = log["message"]
                if message not in self.seen_logs:
                    log_info(message)
                    self.seen_logs.add(message)

    def generate_media(self, agent: Union[Agent, Team], prompt: str) -> str:
        """
        Use this function to run a model with a given prompt.

        Args:
            prompt (str): A text description of the task.
        Returns:
            str: Return the result of the model.
        """
        try:
            result = fal_client.subscribe(
                self.model,
                arguments={"prompt": prompt},
                with_logs=True,
                on_queue_update=self.on_queue_update,
            )

            media_id = str(uuid4())

            if "image" in result:
                url = result.get("image", {}).get("url", "")
                agent.add_image(
                    ImageArtifact(
                        id=media_id,
                        url=url,
                    )
                )
                media_type = "image"
            elif "video" in result:
                url = result.get("video", {}).get("url", "")
                agent.add_video(
                    VideoArtifact(
                        id=media_id,
                        url=url,
                    )
                )
                media_type = "video"
            else:
                logger.error(f"Unsupported type in result: {result}")
                return f"Unsupported type in result: {result}"

            return f"{media_type.capitalize()} generated successfully at {url}"
        except Exception as e:
            logger.error(f"Failed to run model: {e}")
            return f"Error: {e}"

    def image_to_image(self, agent: Union[Agent, Team], prompt: str, image_url: Optional[str] = None) -> str:
        """
        Use this function to transform an input image based on a text prompt using the Fal AI image-to-image model.
        The model takes an existing image and generates a new version modified according to your prompt.
        See https://fal.ai/models/fal-ai/flux/dev/image-to-image/api for more details about the image-to-image capabilities.

        Args:
            prompt (str): A text description of the task.
            image_url (str): The URL of the image to use for the generation.

        Returns:
            str: Return the result of the model.
        """

        try:
            result = fal_client.subscribe(
                "fal-ai/flux/dev/image-to-image",
                arguments={"image_url": image_url, "prompt": prompt},
                with_logs=True,
                on_queue_update=self.on_queue_update,
            )
            url = result.get("images", [{}])[0].get("url", "")
            media_id = str(uuid4())
            agent.add_image(
                ImageArtifact(
                    id=media_id,
                    url=url,
                )
            )

            return f"Image generated successfully at {url}"

        except Exception as e:
            logger.error(f"Failed to generate image: {e}")
            return f"Error: {e}"<|MERGE_RESOLUTION|>--- conflicted
+++ resolved
@@ -33,11 +33,8 @@
 
         tools = []
         tools.append(self.generate_media)
-<<<<<<< HEAD
-=======
 
         super().__init__(name="fal-tools", tools=tools, **kwargs)
->>>>>>> 95bad1a4
 
     def on_queue_update(self, update):
         if isinstance(update, fal_client.InProgress) and update.logs:
