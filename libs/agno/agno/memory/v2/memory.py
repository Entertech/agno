import json
from copy import deepcopy
from dataclasses import dataclass, field
from datetime import datetime
from os import getenv
<<<<<<< HEAD
from typing import Any, Callable, Dict, List, Literal, Optional, Type, Union
=======
from typing import Any, Dict, List, Literal, Optional, Type, Union
>>>>>>> 1c4b0f42

from pydantic import BaseModel, Field

from agno.media import AudioArtifact, ImageArtifact, VideoArtifact
from agno.memory.v2.db.base import MemoryDb
from agno.memory.v2.db.schema import MemoryRow
from agno.memory.v2.manager import MemoryManager
from agno.memory.v2.schema import SessionSummary, UserMemory
from agno.memory.v2.summarizer import SessionSummarizer
from agno.models.base import Model
from agno.models.message import Message
from agno.run.response import RunResponse
from agno.run.team import TeamRunResponse
from agno.utils.log import log_debug, log_warning, logger, set_log_level_to_debug, set_log_level_to_info
from agno.utils.prompts import get_json_output_prompt
from agno.utils.string import parse_response_model_str


class MemorySearchResponse(BaseModel):
    """Model for Memory Search Response."""

    memory_ids: List[str] = Field(
        ..., description="The IDs of the memories that are most semantically similar to the query."
    )


@dataclass
class TeamMemberInteraction:
    member_name: str
    task: str
    response: Union[RunResponse, TeamRunResponse]

    def to_dict(self) -> Dict[str, Any]:
        return {
            "member_name": self.member_name,
            "task": self.task,
            "response": self.response.to_dict(),
        }

    @classmethod
    def from_dict(cls, data: Dict[str, Any]) -> "TeamMemberInteraction":
        return cls(member_name=data["member_name"], task=data["task"], response=RunResponse.from_dict(data["response"]))


@dataclass
class TeamContext:
    # List of team member interaction, represented as a request and a response
    member_interactions: List[TeamMemberInteraction] = field(default_factory=list)
    text: Optional[str] = None

    def to_dict(self) -> Dict[str, Any]:
        return {
            "member_interactions": [interaction.to_dict() for interaction in self.member_interactions],
            "text": self.text,
        }

    @classmethod
    def from_dict(cls, data: Dict[str, Any]) -> "TeamContext":
        return cls(
            member_interactions=[
                TeamMemberInteraction.from_dict(interaction) for interaction in data["member_interactions"]
            ],
            text=data["text"],
        )


@dataclass
class Memory:
    # Model used for memories and summaries
    model: Optional[Model] = None

    # Memories per memory ID per user
    memories: Optional[Dict[str, Dict[str, UserMemory]]] = None
    # Manager to manage memories
    memory_manager: Optional[MemoryManager] = None

    # Session summaries per session per user
    summaries: Optional[Dict[str, Dict[str, SessionSummary]]] = None
    # Summarizer to generate session summaries
    summary_manager: Optional[SessionSummarizer] = None

    db: Optional[MemoryDb] = None

    # runs per session
    runs: Optional[Dict[str, List[Union[RunResponse, TeamRunResponse]]]] = None

    # Team context per session
    team_context: Optional[Dict[str, TeamContext]] = None

    # Whether to delete memories
    delete_memories: bool = False
    # Whether to clear memories
    clear_memories: bool = False

    debug_mode: bool = False
    version: int = 2

    def __init__(
        self,
        model: Optional[Model] = None,
        memory_manager: Optional[MemoryManager] = None,
        summarizer: Optional[SessionSummarizer] = None,
        db: Optional[MemoryDb] = None,
        memories: Optional[Dict[str, Dict[str, UserMemory]]] = None,
        summaries: Optional[Dict[str, Dict[str, SessionSummary]]] = None,
        runs: Optional[Dict[str, List[Union[RunResponse, TeamRunResponse]]]] = None,
        debug_mode: bool = False,
        delete_memories: bool = False,
        clear_memories: bool = False,
    ):
        self.memories = memories or {}
        self.summaries = summaries or {}
        self.runs = runs or {}

        self.debug_mode = debug_mode

        self.delete_memories = delete_memories
        self.clear_memories = clear_memories

        self.model = model

        if self.model is not None and isinstance(self.model, str):
            raise ValueError("Model must be a Model object, not a string")

        self.memory_manager = memory_manager

        self.summary_manager = summarizer

        self.db = db

        # We are making memories
        if self.model is not None:
            if self.memory_manager is None:
                self.memory_manager = MemoryManager(model=deepcopy(self.model))
            # Set the model on the memory manager if it is not set
            if self.memory_manager.model is None:
                self.memory_manager.model = deepcopy(self.model)

        # We are making session summaries
        if self.model is not None:
            if self.summary_manager is None:
                self.summary_manager = SessionSummarizer(model=deepcopy(self.model))
            # Set the model on the summary_manager if it is not set
            elif self.summary_manager.model is None:
                self.summary_manager.model = deepcopy(self.model)

        self.debug_mode = debug_mode

    def set_model(self, model: Model) -> None:
        if self.memory_manager is None:
            self.memory_manager = MemoryManager(model=deepcopy(model))
        if self.memory_manager.model is None:
            self.memory_manager.model = deepcopy(model)
        if self.summary_manager is None:
            self.summary_manager = SessionSummarizer(model=deepcopy(model))
        if self.summary_manager.model is None:
            self.summary_manager.model = deepcopy(model)

    def get_model(self) -> Model:
        if self.model is None:
            try:
                from agno.models.openai import OpenAIChat
            except ModuleNotFoundError as e:
                logger.exception(e)
                logger.error(
                    "Agno uses `openai` as the default model provider. Please provide a `model` or install `openai`."
                )
                exit(1)
            self.model = OpenAIChat(id="gpt-4o")
        return self.model

    def refresh_from_db(self, user_id: Optional[str] = None):
        if self.db:
            # If no user_id is provided, read all memories
            if user_id is None:
                all_memories = self.db.read_memories()
            else:
                all_memories = self.db.read_memories(user_id=user_id)
            # Reset the memories
            self.memories = {}
            for memory in all_memories:
                if memory.user_id is not None and memory.id is not None:
                    self.memories.setdefault(memory.user_id, {})[memory.id] = UserMemory.from_dict(memory.memory)

    def set_log_level(self):
        if self.debug_mode or getenv("AGNO_DEBUG", "false").lower() == "true":
            self.debug_mode = True
            set_log_level_to_debug()
        else:
            set_log_level_to_info()

    def initialize(self, user_id: Optional[str] = None):
        self.set_log_level()
        self.refresh_from_db(user_id=user_id)

    def to_dict(self) -> Dict[str, Any]:
        _memory_dict = {}
        # Add summary if it exists
        if self.summaries is not None:
            _memory_dict["summaries"] = {
                user_id: {session_id: summary.to_dict() for session_id, summary in session_summaries.items()}
                for user_id, session_summaries in self.summaries.items()
            }
        # Add memories if they exist
        if self.memories is not None:
            _memory_dict["memories"] = {
                user_id: {memory_id: memory.to_dict() for memory_id, memory in user_memories.items()}
                for user_id, user_memories in self.memories.items()
            }
        # Add runs if they exist
        if self.runs is not None:
            _memory_dict["runs"] = {}
            for session_id, runs in self.runs.items():
                if session_id is not None:
                    _memory_dict["runs"][session_id] = [run.to_dict() for run in runs]  # type: ignore

        if self.team_context is not None:
            _memory_dict["team_context"] = {}
            for session_id, team_context in self.team_context.items():
                if session_id is not None:
                    _memory_dict["team_context"][session_id] = team_context.to_dict()

        _memory_dict = {k: v for k, v in _memory_dict.items() if v is not None}
        return _memory_dict

    # -*- Public Functions
    def get_user_memories(self, user_id: Optional[str] = None, refresh_from_db: bool = True) -> List[UserMemory]:
        """Get the user memories for a given user id"""
        if user_id is None:
            user_id = "default"
        # Refresh from the DB
        if refresh_from_db:
            self.refresh_from_db(user_id=user_id)

        if self.memories is None:
            return []
        return list(self.memories.get(user_id, {}).values())

    def get_session_summaries(self, user_id: Optional[str] = None) -> List[SessionSummary]:
        """Get the session summaries for a given user id"""
        if user_id is None:
            user_id = "default"
        if self.summaries is None:
            return []
        return list(self.summaries.get(user_id, {}).values())

    def get_user_memory(
        self, memory_id: str, user_id: Optional[str] = None, refresh_from_db: bool = True
    ) -> Optional[UserMemory]:
        """Get the user memory for a given user id"""
        if user_id is None:
            user_id = "default"
        # Refresh from the DB
        if refresh_from_db:
            self.refresh_from_db(user_id=user_id)
        if self.memories is None:
            return None
        return self.memories.get(user_id, {}).get(memory_id, None)

    def get_session_summary(self, session_id: str, user_id: Optional[str] = None) -> Optional[SessionSummary]:
        """Get the session summary for a given user id"""

        if user_id is None:
            user_id = "default"
        if self.summaries is None:
            return None
        return self.summaries.get(user_id, {}).get(session_id, None)

    def add_user_memory(
        self,
        memory: UserMemory,
        user_id: Optional[str] = None,
        refresh_from_db: bool = True,
    ) -> str:
        """Add a user memory for a given user id
        Args:
            memory (UserMemory): The memory to add
            user_id (Optional[str]): The user id to add the memory to. If not provided, the memory is added to the "default" user.
        Returns:
            str: The id of the memory
        """
        from uuid import uuid4

        memory_id = memory.memory_id or str(uuid4())
        if memory.memory_id is None:
            memory.memory_id = memory_id
        if user_id is None:
            user_id = "default"

        # Refresh from the DB
        if refresh_from_db:
            self.refresh_from_db(user_id=user_id)

        if not memory.last_updated:
            memory.last_updated = datetime.now()

        self.memories.setdefault(user_id, {})[memory_id] = memory  # type: ignore
        if self.db:
            self._upsert_db_memory(
                memory=MemoryRow(
                    id=memory_id,
                    user_id=user_id,
                    memory=memory.to_dict(),
                    last_updated=memory.last_updated or datetime.now(),
                )
            )

        return memory_id

    def replace_user_memory(
        self,
        memory_id: str,
        memory: UserMemory,
        user_id: Optional[str] = None,
        refresh_from_db: bool = True,
    ) -> Optional[str]:
        """Replace a user memory for a given user id
        Args:
            memory_id (str): The id of the memory to replace
            memory (UserMemory): The memory to add
            user_id (Optional[str]): The user id to add the memory to. If not provided, the memory is added to the "default" user.
        Returns:
            str: The id of the memory
        """

        if user_id is None:
            user_id = "default"

        # Refresh from the DB
        if refresh_from_db:
            self.refresh_from_db(user_id=user_id)

        if not memory.last_updated:
            memory.last_updated = datetime.now()

        if memory_id not in self.memories[user_id]:  # type: ignore
            log_warning(f"Memory {memory_id} not found for user {user_id}")
            return None

        self.memories.setdefault(user_id, {})[memory_id] = memory  # type: ignore
        if self.db:
            self._upsert_db_memory(
                memory=MemoryRow(
                    id=memory_id,
                    user_id=user_id,
                    memory=memory.to_dict(),
                    last_updated=memory.last_updated or datetime.now(),
                )
            )

        return memory_id

    def delete_user_memory(
        self,
        memory_id: str,
        user_id: Optional[str] = None,
        refresh_from_db: bool = True,
    ) -> None:
        """Delete a user memory for a given user id
        Args:
            memory_id (str): The id of the memory to delete
            user_id (Optional[str]): The user id to delete the memory from. If not provided, the memory is deleted from the "default" user.
        """
        if user_id is None:
            user_id = "default"

        # Refresh from the DB
        if refresh_from_db:
            self.refresh_from_db(user_id=user_id)

        if memory_id not in self.memories[user_id]:  # type: ignore
            log_warning(f"Memory {memory_id} not found for user {user_id}")
            return None

        del self.memories[user_id][memory_id]  # type: ignore
        if self.db:
            self._delete_db_memory(memory_id=memory_id)

    def delete_session_summary(self, user_id: str, session_id: str) -> None:
        """Delete a session summary for a given user id
        Args:
            user_id (str): The user id to delete the memory from
            session_id (str): The id of the session to delete
        """
        del self.summaries[user_id][session_id]  # type: ignore

    def get_runs(self, session_id: str) -> List[Union[RunResponse, TeamRunResponse]]:
        """Get all runs for a given session id"""
        if self.runs is None:
            return []
        return self.runs.get(session_id, [])

    # -*- Agent Functions
    def create_session_summary(self, session_id: str, user_id: Optional[str] = None) -> Optional[SessionSummary]:
        """Creates a summary of the session"""

        if not self.summary_manager:
            raise ValueError("Summarizer not initialized")

        self.set_log_level()

        if user_id is None:
            user_id = "default"

        summary_response = self.summary_manager.run(conversation=self.get_messages_for_session(session_id=session_id))
        if summary_response is None:
            return None
        session_summary = SessionSummary(
            summary=summary_response.summary, topics=summary_response.topics, last_updated=datetime.now()
        )
        self.summaries.setdefault(user_id, {})[session_id] = session_summary  # type: ignore

        return session_summary

    async def acreate_session_summary(self, session_id: str, user_id: Optional[str] = None) -> Optional[SessionSummary]:
        """Creates a summary of the session"""
        if not self.summary_manager:
            raise ValueError("Summarizer not initialized")

        self.set_log_level()

        if user_id is None:
            user_id = "default"

        summary_response = await self.summary_manager.arun(
            conversation=self.get_messages_for_session(session_id=session_id)
        )
        if summary_response is None:
            return None
        session_summary = SessionSummary(
            summary=summary_response.summary, topics=summary_response.topics, last_updated=datetime.now()
        )
        self.summaries.setdefault(user_id, {})[session_id] = session_summary  # type: ignore

        return session_summary

    def create_user_memories(
        self,
        message: Optional[str] = None,
        messages: Optional[List[Message]] = None,
        user_id: Optional[str] = None,
        refresh_from_db: bool = True,
    ) -> str:
        """Creates memories from multiple messages and adds them to the memory db."""
        self.set_log_level()
        if not messages and not message:
            raise ValueError("You must provide either a message or a list of messages")

        if message:
            messages = [Message(role="user", content=message)]

        if not messages or not isinstance(messages, list):
            raise ValueError("Invalid messages list")

        if not self.memory_manager:
            raise ValueError("Memory manager not initialized")

        if self.db is None:
            log_warning("MemoryDb not provided.")
            return "Please provide a db to store memories"

        if user_id is None:
            user_id = "default"

        if refresh_from_db:
            self.refresh_from_db(user_id=user_id)

        existing_memories = self.memories.get(user_id, {})  # type: ignore
        existing_memories = [
            {"memory_id": memory_id, "memory": memory.memory} for memory_id, memory in existing_memories.items()
        ]
        response = self.memory_manager.create_or_update_memories(  # type: ignore
            messages=messages,
            existing_memories=existing_memories,
            user_id=user_id,
            db=self.db,
            delete_memories=self.delete_memories,
            clear_memories=self.clear_memories,
        )

        # We refresh from the DB
        self.refresh_from_db(user_id=user_id)
        return response

    async def acreate_user_memories(
        self,
        message: Optional[str] = None,
        messages: Optional[List[Message]] = None,
        user_id: Optional[str] = None,
        refresh_from_db: bool = True,
    ) -> str:
        """Creates memories from multiple messages and adds them to the memory db."""
        self.set_log_level()
        if not messages and not message:
            raise ValueError("You must provide either a message or a list of messages")

        if message:
            messages = [Message(role="user", content=message)]

        if not messages or not isinstance(messages, list):
            raise ValueError("Invalid messages list")

        if not self.memory_manager:
            raise ValueError("Memory manager not initialized")

        if self.db is None:
            log_warning("MemoryDb not provided.")
            return "Please provide a db to store memories"

        if user_id is None:
            user_id = "default"

        if refresh_from_db:
            self.refresh_from_db(user_id=user_id)

        existing_memories = self.memories.get(user_id, {})  # type: ignore
        existing_memories = [
            {"memory_id": memory_id, "memory": memory.memory} for memory_id, memory in existing_memories.items()
        ]

        response = await self.memory_manager.acreate_or_update_memories(  # type: ignore
            messages=messages,
            existing_memories=existing_memories,
            user_id=user_id,
            db=self.db,
            delete_memories=self.delete_memories,
            clear_memories=self.clear_memories,
        )

        # We refresh from the DB
        self.refresh_from_db()

        return response

    def update_memory_task(self, task: str, user_id: Optional[str] = None) -> str:
        """Updates the memory with a task"""
        if not self.memory_manager:
            raise ValueError("Memory manager not initialized")

        if not self.db:
            log_warning("MemoryDb not provided.")
            return "Please provide a db to store memories"

        if user_id is None:
            user_id = "default"

        self.refresh_from_db(user_id=user_id)

        existing_memories = self.memories.get(user_id, {})  # type: ignore
        existing_memories = [
            {"memory_id": memory_id, "memory": memory.memory} for memory_id, memory in existing_memories.items()
        ]
        # The memory manager updates the DB directly
        response = self.memory_manager.run_memory_task(  # type: ignore
            task=task,
            existing_memories=existing_memories,
            user_id=user_id,
            db=self.db,
            delete_memories=self.delete_memories,
            clear_memories=self.clear_memories,
        )

        # We refresh from the DB
        self.refresh_from_db(user_id=user_id)

        return response

    async def aupdate_memory_task(self, task: str, user_id: Optional[str] = None) -> str:
        """Updates the memory with a task"""
        self.set_log_level()
        if not self.memory_manager:
            raise ValueError("Memory manager not initialized")

        if not self.db:
            log_warning("MemoryDb not provided.")
            return "Please provide a db to store memories"

        if user_id is None:
            user_id = "default"

        self.refresh_from_db(user_id=user_id)

        existing_memories = self.memories.get(user_id, {})  # type: ignore
        existing_memories = [
            {"memory_id": memory_id, "memory": memory.memory} for memory_id, memory in existing_memories.items()
        ]
        # The memory manager updates the DB directly
        response = await self.memory_manager.arun_memory_task(  # type: ignore
            task=task,
            existing_memories=existing_memories,
            user_id=user_id,
            db=self.db,
            delete_memories=self.delete_memories,
            clear_memories=self.clear_memories,
        )

        # We refresh from the DB
        self.refresh_from_db(user_id=user_id)

        return response

    # -*- DB Functions
    def _upsert_db_memory(self, memory: MemoryRow) -> str:
        """Use this function to add a memory to the database."""
        try:
            if not self.db:
                raise ValueError("Memory db not initialized")
            self.db.upsert_memory(memory)
            return "Memory added successfully"
        except Exception as e:
            logger.warning(f"Error storing memory in db: {e}")
            return f"Error adding memory: {e}"

    def _delete_db_memory(self, memory_id: str) -> str:
        """Use this function to delete a memory from the database."""
        try:
            if not self.db:
                raise ValueError("Memory db not initialized")
            self.db.delete_memory(memory_id=memory_id)
            return "Memory deleted successfully"
        except Exception as e:
            logger.warning(f"Error deleting memory in db: {e}")
            return f"Error deleting memory: {e}"

    # -*- Utility Functions
    def get_messages_for_session(
        self,
        session_id: str,
        user_role: str = "user",
        assistant_role: Optional[List[str]] = None,
        skip_history_messages: bool = True,
    ) -> List[Message]:
        """Returns a list of messages for the session that iterate through user message and assistant response."""

        if assistant_role is None:
            assistant_role = ["assistant", "model", "CHATBOT"]

        final_messages: List[Message] = []
        session_runs = self.runs.get(session_id, []) if self.runs else []
        for run_response in session_runs:
            if run_response and run_response.messages:
                user_message_from_run = None
                assistant_message_from_run = None

                # Start from the beginning to look for the user message
                for message in run_response.messages:
                    if hasattr(message, "from_history") and message.from_history and skip_history_messages:
                        continue
                    if message.role == user_role:
                        user_message_from_run = message
                        break

                # Start from the end to look for the assistant response
                for message in run_response.messages[::-1]:
                    if hasattr(message, "from_history") and message.from_history and skip_history_messages:
                        continue
                    if message.role in assistant_role:
                        assistant_message_from_run = message
                        break

                if user_message_from_run and assistant_message_from_run:
                    final_messages.append(user_message_from_run)
                    final_messages.append(assistant_message_from_run)
        return final_messages

    def add_run(self, session_id: str, run: Union[RunResponse, TeamRunResponse]) -> None:
        """Adds a RunResponse to the runs list."""
        if not self.runs:
            self.runs = {}

        self.runs.setdefault(session_id, []).append(run)
        log_debug("Added RunResponse to Memory")

    def get_messages_from_last_n_runs(
        self,
        session_id: str,
        last_n: Optional[int] = None,
        skip_role: Optional[str] = None,
        skip_history_messages: bool = True,
        resources_resign_function: Optional[Callable] = None,
    ) -> List[Message]:
        """Returns the messages from the last_n runs, excluding previously tagged history messages.
        Args:
            session_id: The session id to get the messages from.
            last_n: The number of runs to return from the end of the conversation. Defaults to all runs.
            skip_role: Skip messages with this role.
            skip_history_messages: Skip messages that were tagged as history in previous runs.
        Returns:
            A list of Messages from the specified runs, excluding history messages.
        """
        if not self.runs:
            return []

        session_runs = self.runs.get(session_id, [])
        runs_to_process = session_runs[-last_n:] if last_n is not None else session_runs
        messages_from_history = []
        system_message = None
        for run_response in runs_to_process:
            if not (run_response and run_response.messages):
                continue

            for message in run_response.messages:
                # Skip messages with specified role
                if skip_role and message.role == skip_role:
                    continue
                # Skip messages that were tagged as history in previous runs
                if hasattr(message, "from_history") and message.from_history and skip_history_messages:
                    continue
                if message.role == "system":
                    # Only add the system message once
                    if system_message is None:
                        system_message = message
                        messages_from_history.append(system_message)
                else:
                    messages_from_history.append(message)

        log_debug(f"Getting messages from previous runs: {len(messages_from_history)}")
        return (
            messages_from_history
            if resources_resign_function is None
            else resources_resign_function(messages_from_history)
        )

    def get_tool_calls(self, session_id: str, num_calls: Optional[int] = None) -> List[Dict[str, Any]]:
        """Returns a list of tool calls from the messages"""

        tool_calls = []
        session_runs = self.runs.get(session_id, []) if self.runs else []
        for run_response in session_runs[::-1]:
            if run_response and run_response.messages:
                for message in run_response.messages:
                    if message.tool_calls:
                        for tool_call in message.tool_calls:
                            tool_calls.append(tool_call)
                            if num_calls and len(tool_calls) >= num_calls:
                                return tool_calls
        return tool_calls

    def search_user_memories(
        self,
        query: Optional[str] = None,
        limit: Optional[int] = None,
        retrieval_method: Optional[Literal["last_n", "first_n", "agentic"]] = None,
        user_id: Optional[str] = None,
        refresh_from_db: bool = True,
    ) -> List[UserMemory]:
        """Search through user memories using the specified retrieval method.

        Args:
            query: The search query for agentic search. Required if retrieval_method is "agentic".
            limit: Maximum number of memories to return. Defaults to self.retrieval_limit if not specified. Optional.
            retrieval_method: The method to use for retrieving memories. Defaults to self.retrieval if not specified.
                - "last_n": Return the most recent memories
                - "first_n": Return the oldest memories
                - "agentic": Return memories most similar to the query, but using an agentic approach
            user_id: The user to search for. Optional.

        Returns:
            A list of UserMemory objects matching the search criteria.
        """

        if user_id is None:
            user_id = "default"

        self.set_log_level()

        if refresh_from_db:
            self.refresh_from_db(user_id=user_id)

        if not self.memories:
            return []

        # Use default retrieval method if not specified
        retrieval_method = retrieval_method
        # Use default limit if not specified
        limit = limit

        # Handle different retrieval methods
        if retrieval_method == "agentic":
            if not query:
                raise ValueError("Query is required for agentic search")

            return self._search_user_memories_agentic(user_id=user_id, query=query, limit=limit)

        elif retrieval_method == "first_n":
            return self._get_first_n_memories(user_id=user_id, limit=limit)

        else:  # Default to last_n
            return self._get_last_n_memories(user_id=user_id, limit=limit)

    def get_response_format(self) -> Union[Dict[str, Any], Type[BaseModel]]:
        model = self.get_model()
        if model.supports_native_structured_outputs:
            return MemorySearchResponse

        elif model.supports_json_schema_outputs:
            return {
                "type": "json_schema",
                "json_schema": {
                    "name": MemorySearchResponse.__name__,
                    "schema": MemorySearchResponse.model_json_schema(),
                },
            }
        else:
            return {"type": "json_object"}

    def _search_user_memories_agentic(self, user_id: str, query: str, limit: Optional[int] = None) -> List[UserMemory]:
        """Search through user memories using agentic search."""
        if not self.memories:
            return []

        model = self.get_model()

        response_format = self.get_response_format()

        log_debug("Searching for memories", center=True)

        # Get all memories as a list
        user_memories: Dict[str, UserMemory] = self.memories[user_id]
        system_message_str = "Your task is to search through user memories and return the IDs of the memories that are related to the query.\n"
        system_message_str += "\n<user_memories>\n"
        for memory in user_memories.values():
            system_message_str += f"ID: {memory.memory_id}\n"
            system_message_str += f"Memory: {memory.memory}\n"
            if memory.topics:
                system_message_str += f"Topics: {','.join(memory.topics)}\n"
            system_message_str += "\n"
        system_message_str = system_message_str.strip()
        system_message_str += "\n</user_memories>\n\n"
        system_message_str += "REMEMBER: Only return the IDs of the memories that are related to the query."

        if response_format == {"type": "json_object"}:
            system_message_str += "\n" + get_json_output_prompt(MemorySearchResponse)  # type: ignore

        messages_for_model = [
            Message(role="system", content=system_message_str),
            Message(
                role="user",
                content=f"Return the IDs of the memories related to the following query: {query}",
            ),
        ]

        # Generate a response from the Model (includes running function calls)
        response = model.response(messages=messages_for_model, response_format=response_format)
        log_debug("Search for memories complete", center=True)

        memory_search: Optional[MemorySearchResponse] = None
        # If the model natively supports structured outputs, the parsed value is already in the structured format
        if (
            model.supports_native_structured_outputs
            and response.parsed is not None
            and isinstance(response.parsed, MemorySearchResponse)
        ):
            memory_search = response.parsed

        # Otherwise convert the response to the structured format
        if isinstance(response.content, str):
            try:
                memory_search = parse_response_model_str(response.content, MemorySearchResponse)  # type: ignore

                # Update RunResponse
                if memory_search is None:
                    log_warning("Failed to convert memory_search response to MemorySearchResponse")
                    return []
            except Exception as e:
                log_warning(f"Failed to convert memory_search response to MemorySearchResponse: {e}")
                return []

        memories_to_return = []
        if memory_search:
            for memory_id in memory_search.memory_ids:
                memories_to_return.append(user_memories[memory_id])
        return memories_to_return[:limit]

    def _get_last_n_memories(self, user_id: str, limit: Optional[int] = None) -> List[UserMemory]:
        """Get the most recent user memories.

        Args:
            limit: Maximum number of memories to return.

        Returns:
            A list of the most recent UserMemory objects.
        """
        if not self.memories:
            return []

        memories_dict = self.memories.get(user_id, {})

        # Sort memories by last_updated timestamp if available
        if memories_dict:
            # Convert to list of values for sorting
            memories_list = list(memories_dict.values())

            # Sort memories by last_updated timestamp (newest first)
            # If last_updated is None, place at the beginning of the list
            sorted_memories_list = sorted(
                memories_list,
                key=lambda memory: memory.last_updated or datetime.min,
            )
        else:
            sorted_memories_list = []

        if limit is not None and limit > 0:
            sorted_memories_list = sorted_memories_list[-limit:]

        return sorted_memories_list

    def _get_first_n_memories(self, user_id: str, limit: Optional[int] = None) -> List[UserMemory]:
        """Get the oldest user memories.

        Args:
            limit: Maximum number of memories to return.

        Returns:
            A list of the oldest UserMemory objects.
        """
        if not self.memories:
            return []

        memories_dict = self.memories.get(user_id, {})
        # Sort memories by last_updated timestamp if available
        if memories_dict:
            # Convert to list of values for sorting
            memories_list = list(memories_dict.values())

            # Sort memories by last_updated timestamp (oldest first)
            # If last_updated is None, place at the end of the list
            sorted_memories_list = sorted(
                memories_list,
                key=lambda memory: memory.last_updated or datetime.max,
            )

        else:
            sorted_memories_list = []

        if limit is not None and limit > 0:
            sorted_memories_list = sorted_memories_list[:limit]

        return sorted_memories_list

    def clear(self) -> None:
        """Clears the memory."""
        if self.db:
            self.db.clear()
        self.memories = {}
        self.summaries = {}

    def deep_copy(self) -> "Memory":
        from copy import deepcopy

        # Create a shallow copy of the object
        copied_obj = self.__class__(**self.to_dict())

        # Manually deepcopy fields that are known to be safe
        for field_name, field_value in self.__dict__.items():
            if field_name not in ["db", "memory_manager", "summary_manager"]:
                try:
                    setattr(copied_obj, field_name, deepcopy(field_value))
                except Exception as e:
                    logger.warning(f"Failed to deepcopy field: {field_name} - {e}")
                    setattr(copied_obj, field_name, field_value)

        copied_obj.db = self.db
        copied_obj.memory_manager = self.memory_manager
        copied_obj.summary_manager = self.summary_manager

        return copied_obj

    # -*- Team Functions
    def add_interaction_to_team_context(
        self, session_id: str, member_name: str, task: str, run_response: Union[RunResponse, TeamRunResponse]
    ) -> None:
        if self.team_context is None:
            self.team_context = {}
        if session_id not in self.team_context:
            self.team_context[session_id] = TeamContext()
        self.team_context[session_id].member_interactions.append(
            TeamMemberInteraction(
                member_name=member_name,
                task=task,
                response=run_response,
            )
        )
        log_debug(f"Updated team context with member name: {member_name}")

    def set_team_context_text(self, session_id: str, text: Union[dict, str]) -> None:
        if self.team_context is None:
            self.team_context = {}
        if session_id not in self.team_context:
            self.team_context[session_id] = TeamContext()
        if isinstance(text, dict):
            if self.team_context[session_id].text is not None:
                try:
                    current_context = json.loads(self.team_context[session_id].text)  # type: ignore
                except Exception:
                    current_context = {}
            else:
                current_context = {}
            current_context.update(text)
            self.team_context[session_id].text = json.dumps(current_context)
        else:
            # If string then we overwrite the current context
            self.team_context[session_id].text = text

    def get_team_context_str(self, session_id: str) -> str:
        if not self.team_context:
            return ""
        session_team_context = self.team_context.get(session_id, None)
        if session_team_context and session_team_context.text:
            return f"<team context>\n{session_team_context.text}\n</team context>\n"
        return ""

    def get_team_member_interactions_str(self, session_id: str) -> str:
        if not self.team_context:
            return ""
        team_member_interactions_str = ""
        session_team_context = self.team_context.get(session_id, None)
        if session_team_context and session_team_context.member_interactions:
            team_member_interactions_str += "<member interactions>\n"

            for interaction in session_team_context.member_interactions:
                response_dict = interaction.response.to_dict()
                response_content = (
                    response_dict.get("content")
                    or ",".join([tool.get("content", "") for tool in response_dict.get("tools", [])])
                    or ""
                )
                team_member_interactions_str += f"Member: {interaction.member_name}\n"
                team_member_interactions_str += f"Task: {interaction.task}\n"
                team_member_interactions_str += f"Response: {response_content}\n"
                team_member_interactions_str += "\n"
            team_member_interactions_str += "</member interactions>\n"
        return team_member_interactions_str

    def get_team_context_images(self, session_id: str) -> List[ImageArtifact]:
        if not self.team_context:
            return []
        images = []
        session_team_context = self.team_context.get(session_id, None)
        if session_team_context and session_team_context.member_interactions:
            for interaction in session_team_context.member_interactions:
                if interaction.response.images:
                    images.extend(interaction.response.images)
        return images

    def get_team_context_videos(self, session_id: str) -> List[VideoArtifact]:
        if not self.team_context:
            return []
        videos = []
        session_team_context = self.team_context.get(session_id, None)
        if session_team_context and session_team_context.member_interactions:
            for interaction in session_team_context.member_interactions:
                if interaction.response.videos:
                    videos.extend(interaction.response.videos)
        return videos

    def get_team_context_audio(self, session_id: str) -> List[AudioArtifact]:
        if not self.team_context:
            return []
        audio = []
        session_team_context = self.team_context.get(session_id, None)
        if session_team_context and session_team_context.member_interactions:
            for interaction in session_team_context.member_interactions:
                if interaction.response.audio:
                    audio.extend(interaction.response.audio)
        return audio<|MERGE_RESOLUTION|>--- conflicted
+++ resolved
@@ -3,11 +3,7 @@
 from dataclasses import dataclass, field
 from datetime import datetime
 from os import getenv
-<<<<<<< HEAD
-from typing import Any, Callable, Dict, List, Literal, Optional, Type, Union
-=======
-from typing import Any, Dict, List, Literal, Optional, Type, Union
->>>>>>> 1c4b0f42
+from typing import Any, Callable, Dict, List, Literal, Optional, Type, Type, Union
 
 from pydantic import BaseModel, Field
 
