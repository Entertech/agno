import asyncio
from dataclasses import dataclass, field
from typing import Any, List, Optional

from agno.document.base import Document
from agno.document.chunking.fixed import FixedSizeChunking
from agno.document.chunking.strategy import ChunkingStrategy


@dataclass
class Reader:
    """Base class for reading documents"""

    chunk: bool = True
    chunk_size: int = 5000
    separators: List[str] = field(default_factory=lambda: ["\n", "\n\n", "\r", "\r\n", "\n\r", "\t", " ", "  "])
    chunking_strategy: Optional[ChunkingStrategy] = None

    def __init__(self, chunk_size: int = 5000, chunking_strategy: Optional[ChunkingStrategy] = None) -> None:
        self.chunk_size = chunk_size
<<<<<<< HEAD
        self.chunking_strategy = chunking_strategy or FixedSizeChunking(chunk_size=self.chunk_size)
=======
        self.chunking_strategy = chunking_strategy
>>>>>>> bf1462aa

    def read(self, obj: Any) -> List[Document]:
        raise NotImplementedError

    async def async_read(self, obj: Any) -> List[Document]:
        raise NotImplementedError

    def chunk_document(self, document: Document) -> List[Document]:
<<<<<<< HEAD
=======
        if self.chunking_strategy is None:
            self.chunking_strategy = FixedSizeChunking(chunk_size=self.chunk_size)
>>>>>>> bf1462aa
        return self.chunking_strategy.chunk(document)  # type: ignore

    async def chunk_documents_async(self, documents: List[Document]) -> List[Document]:
        """
        Asynchronously chunk a list of documents using the instance's chunk_document method.

        Args:
            documents: List of documents to be chunked.

        Returns:
            A flattened list of chunked documents.
        """

        async def _chunk_document_async(doc: Document) -> List[Document]:
            return await asyncio.to_thread(self.chunk_document, doc)

        # Process chunking in parallel for all documents
        chunked_lists = await asyncio.gather(*[_chunk_document_async(doc) for doc in documents])
        # Flatten the result
        return [chunk for sublist in chunked_lists for chunk in sublist]<|MERGE_RESOLUTION|>--- conflicted
+++ resolved
@@ -18,11 +18,7 @@
 
     def __init__(self, chunk_size: int = 5000, chunking_strategy: Optional[ChunkingStrategy] = None) -> None:
         self.chunk_size = chunk_size
-<<<<<<< HEAD
-        self.chunking_strategy = chunking_strategy or FixedSizeChunking(chunk_size=self.chunk_size)
-=======
         self.chunking_strategy = chunking_strategy
->>>>>>> bf1462aa
 
     def read(self, obj: Any) -> List[Document]:
         raise NotImplementedError
@@ -31,11 +27,8 @@
         raise NotImplementedError
 
     def chunk_document(self, document: Document) -> List[Document]:
-<<<<<<< HEAD
-=======
         if self.chunking_strategy is None:
             self.chunking_strategy = FixedSizeChunking(chunk_size=self.chunk_size)
->>>>>>> bf1462aa
         return self.chunking_strategy.chunk(document)  # type: ignore
 
     async def chunk_documents_async(self, documents: List[Document]) -> List[Document]:
