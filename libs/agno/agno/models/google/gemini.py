import json
import time
from dataclasses import dataclass
from os import getenv
from pathlib import Path
from typing import Any, Dict, List, Optional, Union
from uuid import uuid4

from pydantic import BaseModel

from agno.exceptions import ModelProviderError
from agno.media import Audio, File, ImageArtifact, Video
from agno.models.base import Model
from agno.models.message import Citations, Message, MessageMetrics, UrlCitation
from agno.models.response import ModelResponse
from agno.utils.gemini import format_function_definitions, format_image_for_message
from agno.utils.log import log_error, log_info, log_warning

try:
    from google import genai
    from google.genai import Client as GeminiClient
    from google.genai.errors import ClientError, ServerError
    from google.genai.types import (
        Content,
        DynamicRetrievalConfig,
        GenerateContentConfig,
        GenerateContentResponse,
        GenerateContentResponseUsageMetadata,
        GoogleSearch,
        GoogleSearchRetrieval,
        Part,
        Tool,
    )
    from google.genai.types import (
        File as GeminiFile,
    )
except ImportError:
    raise ImportError("`google-genai` not installed. Please install it using `pip install google-genai`")


@dataclass
class Gemini(Model):
    """
    Gemini model class for Google's Generative AI models.

    Vertex AI:
    - You will need Google Cloud credentials to use the Vertex AI API. Run `gcloud auth application-default login` to set credentials.
    - Set `vertexai` to `True` to use the Vertex AI API.
    - Set your `project_id` (or set `GOOGLE_CLOUD_PROJECT` environment variable) and `location` (optional).
    - Set `http_options` (optional) to configure the HTTP options.

    Based on https://googleapis.github.io/python-genai/
    """

    id: str = "gemini-2.0-flash-001"
    name: str = "Gemini"
    provider: str = "Google"

    supports_native_structured_outputs: bool = True

    # Request parameters
    function_declarations: Optional[List[Any]] = None
    generation_config: Optional[Any] = None
    safety_settings: Optional[List[Any]] = None
    generative_model_kwargs: Optional[Dict[str, Any]] = None
    search: bool = False
    grounding: bool = False
    grounding_dynamic_threshold: Optional[float] = None

    temperature: Optional[float] = None
    top_p: Optional[float] = None
    top_k: Optional[int] = None
    max_output_tokens: Optional[int] = None
    stop_sequences: Optional[list[str]] = None
    logprobs: Optional[bool] = None
    presence_penalty: Optional[float] = None
    frequency_penalty: Optional[float] = None
    seed: Optional[int] = None
    response_modalities: Optional[list[str]] = None  # "Text" and/or "Image"
    speech_config: Optional[dict[str, Any]] = None
    cached_content: Optional[Any] = None
    request_params: Optional[Dict[str, Any]] = None

    # Client parameters
    api_key: Optional[str] = None
    vertexai: bool = False
    project_id: Optional[str] = None
    location: Optional[str] = None
    client_params: Optional[Dict[str, Any]] = None

    # Gemini client
    client: Optional[GeminiClient] = None

    # The role to map the Gemini response
    role_map = {
        "model": "assistant",
    }

    # The role to map the Message
    reverse_role_map = {
        "assistant": "model",
        "tool": "user",
    }

    def get_client(self) -> GeminiClient:
        """
        Returns an instance of the GeminiClient client.

        Returns:
            GeminiClient: The GeminiClient client.
        """
        if self.client:
            return self.client

        client_params: Dict[str, Any] = {}
        vertexai = self.vertexai or getenv("GOOGLE_GENAI_USE_VERTEXAI", "false").lower() == "true"

        if not vertexai:
            self.api_key = self.api_key or getenv("GOOGLE_API_KEY")
            if not self.api_key:
                log_error("GOOGLE_API_KEY not set. Please set the GOOGLE_API_KEY environment variable.")
            client_params["api_key"] = self.api_key
        else:
            log_info("Using Vertex AI API")
            client_params["vertexai"] = True
            client_params["project"] = self.project_id or getenv("GOOGLE_CLOUD_PROJECT")
            client_params["location"] = self.location or getenv("GOOGLE_CLOUD_LOCATION")

        client_params = {k: v for k, v in client_params.items() if v is not None}

        if self.client_params:
            client_params.update(self.client_params)

        self.client = genai.Client(**client_params)
        return self.client

    def _get_request_kwargs(self, system_message: Optional[str] = None) -> Dict[str, Any]:
        """
        Returns the request keyword arguments for the GenerativeModel client.

        Returns:
            Dict[str, Any]: The request keyword arguments.
        """
        request_params = {}
        # User provides their own generation config
        if self.generation_config is not None:
            if isinstance(self.generation_config, GenerateContentConfig):
                config = self.generation_config.model_dump()
            else:
                config = self.generation_config
        else:
            config = {}

        if self.generative_model_kwargs:
            config.update(self.generative_model_kwargs)

        config.update(
            {
                "safety_settings": self.safety_settings,
                "temperature": self.temperature,
                "top_p": self.top_p,
                "top_k": self.top_k,
                "max_output_tokens": self.max_output_tokens,
                "stop_sequences": self.stop_sequences,
                "logprobs": self.logprobs,
                "presence_penalty": self.presence_penalty,
                "frequency_penalty": self.frequency_penalty,
                "seed": self.seed,
                "response_modalities": self.response_modalities,
                "speech_config": self.speech_config,
                "cached_content": self.cached_content,
            }
        )

        if system_message is not None:
            config["system_instruction"] = system_message  # type: ignore

        if (
            self.response_format is not None
            and isinstance(self.response_format, type)
            and issubclass(self.response_format, BaseModel)
        ):
            config["response_mime_type"] = "application/json"  # type: ignore
            config["response_schema"] = self.response_format

        if self.grounding and self.search:
            log_info("Both grounding and search are enabled. Grounding will take precedence.")
            self.search = False

        if self.grounding:
            log_info("Grounding enabled. External tools will be disabled.")
            config["tools"] = [
                Tool(
                    google_search=GoogleSearchRetrieval(
                        dynamic_retrieval_config=DynamicRetrievalConfig(
                            dynamic_threshold=self.grounding_dynamic_threshold
                        )
                    )
                ),
            ]

        elif self.search:
            log_info("Search enabled. External tools will be disabled.")
            config["tools"] = [Tool(google_search=GoogleSearch())]

        elif self._tools:
            config["tools"] = [format_function_definitions(self._tools)]

        config = {k: v for k, v in config.items() if v is not None}

        if config:
            request_params["config"] = GenerateContentConfig(**config)

        # Filter out None values
        if self.request_params:
            request_params.update(self.request_params)

        return request_params

    def invoke(self, messages: List[Message]):
        """
        Invokes the model with a list of messages and returns the response.

        Args:
            messages (List[Message]): The list of messages to send to the model.

        Returns:
            GenerateContentResponse: The response from the model.
        """
        formatted_messages, system_message = self._format_messages(messages)
        request_kwargs = self._get_request_kwargs(system_message)
        try:
            return self.get_client().models.generate_content(
                model=self.id,
                contents=formatted_messages,
                **request_kwargs,
            )
        except (ClientError, ServerError) as e:
            log_error(f"Error from Gemini API: {e}")
            error_message = str(e.response) if hasattr(e, "response") else str(e)
            raise ModelProviderError(
                message=error_message,
                status_code=e.code if hasattr(e, "code") and e.code is not None else 502,
                model_name=self.name,
                model_id=self.id,
            ) from e
        except Exception as e:
            log_error(f"Unknown error from Gemini API: {e}")
            raise ModelProviderError(message=str(e), model_name=self.name, model_id=self.id) from e

    def invoke_stream(self, messages: List[Message]):
        """
        Invokes the model with a list of messages and returns the response as a stream.

        Args:
            messages (List[Message]): The list of messages to send to the model.

        Returns:
            Iterator[GenerateContentResponse]: The response from the model as a stream.
        """
        formatted_messages, system_message = self._format_messages(messages)

        request_kwargs = self._get_request_kwargs(system_message)
        try:
            yield from self.get_client().models.generate_content_stream(
                model=self.id,
                contents=formatted_messages,
                **request_kwargs,
            )
        except (ClientError, ServerError) as e:
            log_error(f"Error from Gemini API: {e}")
            raise ModelProviderError(
                message=str(e.response) if hasattr(e, "response") else str(e),
                status_code=e.code if hasattr(e, "code") and e.code is not None else 502,
                model_name=self.name,
                model_id=self.id,
            ) from e
        except Exception as e:
            log_error(f"Unknown error from Gemini API: {e}")
            raise ModelProviderError(message=str(e), model_name=self.name, model_id=self.id) from e

    async def ainvoke(self, messages: List[Message]):
        """
        Invokes the model with a list of messages and returns the response.
        """
        formatted_messages, system_message = self._format_messages(messages)

        request_kwargs = self._get_request_kwargs(system_message)

        try:
            return await self.get_client().aio.models.generate_content(
                model=self.id,
                contents=formatted_messages,
                **request_kwargs,
            )
        except (ClientError, ServerError) as e:
            log_error(f"Error from Gemini API: {e}")
            raise ModelProviderError(
                message=str(e.response) if hasattr(e, "response") else str(e),
                status_code=e.code if hasattr(e, "code") and e.code is not None else 502,
                model_name=self.name,
                model_id=self.id,
            ) from e
        except Exception as e:
            log_error(f"Unknown error from Gemini API: {e}")
            raise ModelProviderError(message=str(e), model_name=self.name, model_id=self.id) from e

    async def ainvoke_stream(self, messages: List[Message]):
        """
        Invokes the model with a list of messages and returns the response as a stream.
        """
        formatted_messages, system_message = self._format_messages(messages)

        request_kwargs = self._get_request_kwargs(system_message)

        try:
            async_stream = await self.get_client().aio.models.generate_content_stream(
                model=self.id,
                contents=formatted_messages,
                **request_kwargs,
            )
            async for chunk in async_stream:
                yield chunk
        except (ClientError, ServerError) as e:
            log_error(f"Error from Gemini API: {e}")
            raise ModelProviderError(
                message=str(e.response) if hasattr(e, "response") else str(e),
                status_code=e.code if hasattr(e, "code") and e.code is not None else 502,
                model_name=self.name,
                model_id=self.id,
            ) from e
        except Exception as e:
            log_error(f"Unknown error from Gemini API: {e}")
            raise ModelProviderError(message=str(e), model_name=self.name, model_id=self.id) from e

    def _format_messages(self, messages: List[Message]):
        """
        Converts a list of Message objects to the Gemini-compatible format.

        Args:
            messages (List[Message]): The list of messages to convert.
        """
        formatted_messages: List = []
        file_content: Optional[Union[GeminiFile, Part]] = None
        system_message = None
        for message in messages:
            role = message.role
            if role in ["system", "developer"]:
                system_message = message.content
                continue

            # Set the role for the message according to Gemini's requirements
            role = self.reverse_role_map.get(role, role)

            # Add content to the message for the model
            content = message.content
            # Initialize message_parts to be used for Gemini
            message_parts: List[Any] = []

            # Function calls
            if (not content or role == "model") and message.tool_calls is not None and len(message.tool_calls) > 0:
                for tool_call in message.tool_calls:
                    message_parts.append(
                        Part.from_function_call(
                            name=tool_call["function"]["name"],
                            args=json.loads(tool_call["function"]["arguments"]),
                        )
                    )
            # Function results
            elif message.tool_calls is not None and len(message.tool_calls) > 0:
                for tool_call in message.tool_calls:
                    message_parts.append(
                        Part.from_function_response(
                            name=tool_call["tool_name"], response={"result": tool_call["content"]}
                        )
                    )
            # Regular text content
            else:
                if isinstance(content, str):
                    message_parts = [Part.from_text(text=content)]

            if role == "user" and message.tool_calls is None:
                # Add images to the message for the model
                if message.images is not None:
                    for image in message.images:
                        if image.content is not None and isinstance(image.content, GeminiFile):
                            # Google recommends that if using a single image, place the text prompt after the image.
                            message_parts.insert(0, image.content)
                        else:
                            image_content = format_image_for_message(image)
                            if image_content:
                                message_parts.append(Part.from_bytes(**image_content))

                # Add videos to the message for the model
                if message.videos is not None:
                    try:
                        for video in message.videos:
                            # Case 1: Video is a file_types.File object (Recommended)
                            # Add it as a File object
                            if video.content is not None and isinstance(video.content, GeminiFile):
                                # Google recommends that if using a single video, place the text prompt after the video.
                                if video.content.uri and video.content.mime_type:
                                    message_parts.insert(
                                        0, Part.from_uri(file_uri=video.content.uri, mime_type=video.content.mime_type)
                                    )
                            else:
                                video_file = self._format_video_for_message(video)
                                if video_file is not None:
                                    message_parts.insert(0, video_file)
                    except Exception as e:
                        log_warning(f"Failed to load video from {message.videos}: {e}")
                        continue

                # Add audio to the message for the model
                if message.audio is not None:
                    try:
                        for audio_snippet in message.audio:
                            if audio_snippet.content is not None and isinstance(audio_snippet.content, GeminiFile):
                                # Google recommends that if using a single audio file, place the text prompt after the audio file.
                                if audio_snippet.content.uri and audio_snippet.content.mime_type:
                                    message_parts.insert(
                                        0,
                                        Part.from_uri(
                                            file_uri=audio_snippet.content.uri,
                                            mime_type=audio_snippet.content.mime_type,
                                        ),
                                    )
                            else:
                                audio_content = self._format_audio_for_message(audio_snippet)
                                if audio_content:
                                    message_parts.append(audio_content)
                    except Exception as e:
                        log_warning(f"Failed to load audio from {message.audio}: {e}")
                        continue

                # Add files to the message for the model
                if message.files is not None:
                    for file in message.files:
                        file_content = self._format_file_for_message(file)
                        if isinstance(file_content, Part):
                            formatted_messages.append(file_content)

            final_message = Content(role=role, parts=message_parts)
            formatted_messages.append(final_message)

            if isinstance(file_content, GeminiFile):
                formatted_messages.insert(0, file_content)

        return formatted_messages, system_message

    def _format_audio_for_message(self, audio: Audio) -> Optional[Union[Part, GeminiFile]]:
        # Case 1: Audio is a bytes object
        if audio.content and isinstance(audio.content, bytes):
            mime_type = f"audio/{audio.format}" if audio.format else "audio/mp3"
            return Part.from_bytes(mime_type=mime_type, data=audio.content)

        # Case 2: Audio is an url
        elif audio.url is not None and audio.audio_url_content is not None:
            mime_type = f"audio/{audio.format}" if audio.format else "audio/mp3"
            return Part.from_bytes(mime_type=mime_type, data=audio.audio_url_content)

        # Case 3: Audio is a local file path
        elif audio.filepath is not None:
            audio_path = audio.filepath if isinstance(audio.filepath, Path) else Path(audio.filepath)

            remote_file_name = f"files/{audio_path.stem.lower().replace('_', '')}"
            # Check if video is already uploaded
            existing_audio_upload = None
            try:
                if remote_file_name:
                    existing_audio_upload = self.get_client().files.get(name=remote_file_name)
            except Exception as e:
                log_warning(f"Error getting file {remote_file_name}: {e}")

            if existing_audio_upload and existing_audio_upload.state and existing_audio_upload.state.name == "SUCCESS":
                audio_file = existing_audio_upload
            else:
                # Upload the video file to the Gemini API
                if audio_path.exists() and audio_path.is_file():
                    audio_file = self.get_client().files.upload(
                        file=audio_path,
                        config=dict(
                            name=remote_file_name,
                            display_name=audio_path.stem,
                            mime_type=f"audio/{audio.format}" if audio.format else "audio/mp3",
                        ),
                    )
                else:
                    log_error(f"Audio file {audio_path} does not exist.")
                    return None

                # Check whether the file is ready to be used.
                while audio_file.state and audio_file.state.name == "PROCESSING":
                    if audio_file.name:
                        audio_file = self.get_client().files.get(name=audio_file.name)
                    time.sleep(2)

                if audio_file.state and audio_file.state.name == "FAILED":
                    log_error(f"Audio file processing failed: {audio_file.state.name}")
                    return None

            if audio_file.uri:
                mime_type = f"audio/{audio.format}" if audio.format else "audio/mp3"
                return Part.from_uri(file_uri=audio_file.uri, mime_type=mime_type)
            return None
        else:
            log_warning(f"Unknown audio type: {type(audio.content)}")
            return None

    def _format_video_for_message(self, video: Video) -> Optional[Part]:
        # Case 1: Video is a bytes object
        if video.content and isinstance(video.content, bytes):
            mime_type = f"video/{video.format}" if video.format else "video/mp4"
            return Part.from_bytes(mime_type=mime_type, data=video.content)
        # Case 2: Video is stored locally
        elif video.filepath is not None:
            video_path = video.filepath if isinstance(video.filepath, Path) else Path(video.filepath)

            remote_file_name = f"files/{video_path.stem.lower().replace('_', '')}"
            # Check if video is already uploaded
            existing_video_upload = None
            try:
                if remote_file_name:
                    existing_video_upload = self.get_client().files.get(name=remote_file_name)
            except Exception as e:
                log_warning(f"Error getting file {remote_file_name}: {e}")

            if existing_video_upload and existing_video_upload.state and existing_video_upload.state.name == "SUCCESS":
                video_file = existing_video_upload
            else:
                # Upload the video file to the Gemini API
                if video_path.exists() and video_path.is_file():
                    video_file = self.get_client().files.upload(
                        file=video_path,
                        config=dict(
                            name=remote_file_name,
                            display_name=video_path.stem,
                            mime_type=f"video/{video.format}" if video.format else "video/mp4",
                        ),
                    )
                else:
                    log_error(f"Video file {video_path} does not exist.")
                    return None

                # Check whether the file is ready to be used.
                while video_file.state and video_file.state.name == "PROCESSING":
                    if video_file.name:
                        video_file = self.get_client().files.get(name=video_file.name)
                    time.sleep(2)

                if video_file.state and video_file.state.name == "FAILED":
                    log_error(f"Video file processing failed: {video_file.state.name}")
                    return None

            if video_file.uri:
                mime_type = f"video/{video.format}" if video.format else "video/mp4"
                return Part.from_uri(file_uri=video_file.uri, mime_type=mime_type)
            return None
        # Case 3: Video is a URL
        elif video.url is not None:
            mime_type = f"video/{video.format}" if video.format else "video/webm"
            return Part.from_uri(
                file_uri=video.url,
                mime_type=mime_type,
            )
        # Case 3: Video is a URL
        elif video.url is not None:
            return Part.from_uri(
                file_uri=video.url,
                mime_type=f"video/{video.format}" if video.format else "video/webm",
            )
        else:
            log_warning(f"Unknown video type: {type(video.content)}")
            return None

    def _format_file_for_message(self, file: File) -> Optional[Part]:
        # Case 1: File is a bytes object
        if file.content and isinstance(file.content, bytes) and file.mime_type:
            return Part.from_bytes(mime_type=file.mime_type, data=file.content)

        # Case 2: File is a URL
        elif file.url is not None:
            url_content = file.file_url_content
            if url_content is not None:
                content, mime_type = url_content
                if mime_type and content:
                    return Part.from_bytes(mime_type=mime_type, data=content)
            log_warning(f"Failed to download file from {file.url}")
            return None

        # Case 3: File is a local file path
        elif file.filepath is not None:
            file_path = file.filepath if isinstance(file.filepath, Path) else Path(file.filepath)
            if file_path.exists() and file_path.is_file():
                if file_path.stat().st_size < 20 * 1024 * 1024:  # 20MB in bytes
                    if file.mime_type:
                        file_content = file_path.read_bytes()
                        if file_content:
                            return Part.from_bytes(mime_type=file.mime_type, data=file_content)
                    else:
                        import mimetypes

                        mime_type_guess = mimetypes.guess_type(file_path)[0]
                        if mime_type_guess is not None:
                            file_content = file_path.read_bytes()
                            if file_content:
                                mime_type_str: str = str(mime_type_guess)
                                return Part.from_bytes(mime_type=mime_type_str, data=file_content)
                    return None
                else:
                    clean_file_name = f"files/{file_path.stem.lower().replace('_', '')}"
                    remote_file = None
                    try:
                        if clean_file_name:
                            remote_file = self.get_client().files.get(name=clean_file_name)
                    except Exception as e:
                        log_warning(f"Error getting file {clean_file_name}: {e}")

                    if (
                        remote_file
                        and remote_file.state
                        and remote_file.state.name == "SUCCESS"
                        and remote_file.uri
                        and remote_file.mime_type
                    ):
                        file_uri: str = remote_file.uri
                        file_mime_type: str = remote_file.mime_type
                        return Part.from_uri(file_uri=file_uri, mime_type=file_mime_type)
            else:
                log_error(f"File {file_path} does not exist.")
            return None

        # Case 4: File is a Gemini File object
        elif isinstance(file.external, GeminiFile):
            if file.external.uri and file.external.mime_type:
                return Part.from_uri(file_uri=file.external.uri, mime_type=file.external.mime_type)
            return None
        return None

    def format_function_call_results(
        self, messages: List[Message], function_call_results: List[Message], **kwargs
    ) -> None:
        """
        Format function call results.
        """
        combined_content: List = []
        combined_function_result: List = []
        message_metrics = MessageMetrics()
        if len(function_call_results) > 0:
            for result in function_call_results:
                combined_content.append(result.content)
                combined_function_result.append({"tool_name": result.tool_name, "content": result.content})
                message_metrics += result.metrics

        if combined_content:
            messages.append(
                Message(
                    role="tool", content=combined_content, tool_calls=combined_function_result, metrics=message_metrics
                )
            )

    def parse_provider_response(self, response: GenerateContentResponse) -> ModelResponse:
        """
        Parse the OpenAI response into a ModelResponse.

        Args:
            response: Raw response from OpenAI

        Returns:
            ModelResponse: Parsed response data
        """
        model_response = ModelResponse()

        # Get response message
        response_message = Content(role="model", parts=[])
        if response.candidates and response.candidates[0].content:
            response_message = response.candidates[0].content

        # Add role
        if response_message.role is not None:
            model_response.role = self.role_map[response_message.role]

        # Add content
        if response_message.parts is not None:
            for part in response_message.parts:
                # Extract text if present
                if hasattr(part, "text") and part.text is not None:
                    text_content: Optional[str] = getattr(part, "text")
                    if isinstance(text_content, str):
                        model_response.content = text_content
                    else:
                        model_response.content = str(text_content) if text_content is not None else ""

                if hasattr(part, "inline_data") and part.inline_data is not None:
                    model_response.image = ImageArtifact(
                        id=str(uuid4()), content=part.inline_data.data, mime_type=part.inline_data.mime_type
                    )

<<<<<<< HEAD
                    # Extract function call if present
                    if hasattr(part, "function_call") and part.function_call is not None:
                        call_id = part.function_call.id if part.function_call.id else str(uuid4())
                        tool_call = {
                            "id": call_id,
                            "type": "function",
                            "function": {
                                "name": part.function_call.name,
                                "arguments": json.dumps(part.function_call.args)
                                if part.function_call.args is not None
                                else "",
                            },
                        }
=======
                # Extract function call if present
                if hasattr(part, "function_call") and part.function_call is not None:
                    call_id = part.function_call.id if part.function_call.id else str(uuid4())
                    tool_call = {
                        "id": call_id,
                        "type": "function",
                        "function": {
                            "name": part.function_call.name,
                            "arguments": json.dumps(part.function_call.args)
                            if part.function_call.args is not None
                            else "",
                        },
                    }
>>>>>>> bf1462aa

                    model_response.tool_calls.append(tool_call)

            if response.candidates and response.candidates[0].grounding_metadata is not None:
                citations = Citations()
                grounding_metadata = response.candidates[0].grounding_metadata.model_dump()
                citations.raw = grounding_metadata

                # Extract url and title
                chunks = grounding_metadata.pop("grounding_chunks", None) or []
                citation_pairs = [
                    (chunk.get("web", {}).get("uri"), chunk.get("web", {}).get("title"))
                    for chunk in chunks
                    if chunk.get("web", {}).get("uri")
                ]

                # Create citation objects from filtered pairs
                citations.urls = [UrlCitation(url=url, title=title) for url, title in citation_pairs]

                model_response.citations = citations

        # Extract usage metadata if present
        if hasattr(response, "usage_metadata") and response.usage_metadata is not None:
            usage: GenerateContentResponseUsageMetadata = response.usage_metadata
            model_response.response_usage = {
                "input_tokens": usage.prompt_token_count or 0,
                "output_tokens": usage.candidates_token_count or 0,
                "total_tokens": usage.total_token_count or 0,
                "cached_tokens": usage.cached_content_token_count or 0,
            }

        return model_response

    def parse_provider_response_delta(self, response_delta: GenerateContentResponse) -> ModelResponse:
        model_response = ModelResponse()

        if response_delta.candidates and len(response_delta.candidates) > 0:
            candidate_content = response_delta.candidates[0].content
            response_message: Content = Content(role="model", parts=[])
            if candidate_content is not None:
                response_message = candidate_content

            # Add role
            if response_message.role is not None:
                model_response.role = self.role_map[response_message.role]

            if response_message.parts is not None:
                for part in response_message.parts:
                    # Extract text if present
                    if hasattr(part, "text") and part.text is not None:
                        model_response.content = str(part.text) if part.text is not None else ""

                    if hasattr(part, "inline_data") and part.inline_data is not None:
                        model_response.image = ImageArtifact(
                            id=str(uuid4()), content=part.inline_data.data, mime_type=part.inline_data.mime_type
                        )

<<<<<<< HEAD
                # Extract function call if present
                if hasattr(part, "function_call") and part.function_call is not None:
                    call_id = part.function_call.id if part.function_call.id else str(uuid4())
                    tool_call = {
                        "id": call_id,
                        "type": "function",
                        "function": {
                            "name": part.function_call.name,
                            "arguments": json.dumps(part.function_call.args)
                            if part.function_call.args is not None
                            else "",
                        },
                    }
=======
                    # Extract function call if present
                    if hasattr(part, "function_call") and part.function_call is not None:
                        call_id = part.function_call.id if part.function_call.id else str(uuid4())
                        tool_call = {
                            "id": call_id,
                            "type": "function",
                            "function": {
                                "name": part.function_call.name,
                                "arguments": json.dumps(part.function_call.args)
                                if part.function_call.args is not None
                                else "",
                            },
                        }
>>>>>>> bf1462aa

                        model_response.tool_calls.append(tool_call)

            if response_delta.candidates[0].grounding_metadata is not None:
                citations = Citations()
                grounding_metadata = response_delta.candidates[0].grounding_metadata.model_dump()
                citations.raw = grounding_metadata

                # Extract url and title
                chunks = grounding_metadata.pop("grounding_chunks", None) or []
                citation_pairs = [
                    (chunk.get("web", {}).get("uri"), chunk.get("web", {}).get("title"))
                    for chunk in chunks
                    if chunk.get("web", {}).get("uri")
                ]

                # Create citation objects from filtered pairs
                citations.urls = [UrlCitation(url=url, title=title) for url, title in citation_pairs]

                model_response.citations = citations

            # Extract usage metadata if present
            if hasattr(response_delta, "usage_metadata") and response_delta.usage_metadata is not None:
                usage: GenerateContentResponseUsageMetadata = response_delta.usage_metadata
                model_response.response_usage = {
                    "input_tokens": usage.prompt_token_count or 0,
                    "output_tokens": usage.candidates_token_count or 0,
                    "total_tokens": usage.total_token_count or 0,
                    "cached_tokens": usage.cached_content_token_count or 0,
                }

        return model_response

    def __deepcopy__(self, memo):
        """
        Creates a deep copy of the Gemini model instance but sets the client to None.

        This is useful when we need to copy the model configuration without duplicating
        the client connection.

        This overrides the base class implementation.
        """
        from copy import copy, deepcopy

        # Create a new instance without calling __init__
        cls = self.__class__
        new_instance = cls.__new__(cls)

        # Update memo with the new instance to avoid circular references
        memo[id(self)] = new_instance

        # Deep copy all attributes except client and unpickleable attributes
        for key, value in self.__dict__.items():
            # Skip client and other unpickleable attributes
            if key in {"client", "response_format", "_tools", "_functions", "_function_call_stack"}:
                continue

            # Try deep copy first, fall back to shallow copy, then direct assignment
            try:
                setattr(new_instance, key, deepcopy(value, memo))
            except Exception:
                try:
                    setattr(new_instance, key, copy(value))
                except Exception:
                    setattr(new_instance, key, value)

        # Explicitly set client to None
        setattr(new_instance, "client", None)

        # Clear the new model to remove any references to the old model
        if hasattr(new_instance, "clear"):
            new_instance.clear()

        return new_instance<|MERGE_RESOLUTION|>--- conflicted
+++ resolved
@@ -696,7 +696,76 @@
                         id=str(uuid4()), content=part.inline_data.data, mime_type=part.inline_data.mime_type
                     )
 
-<<<<<<< HEAD
+                # Extract function call if present
+                if hasattr(part, "function_call") and part.function_call is not None:
+                    call_id = part.function_call.id if part.function_call.id else str(uuid4())
+                    tool_call = {
+                        "id": call_id,
+                        "type": "function",
+                        "function": {
+                            "name": part.function_call.name,
+                            "arguments": json.dumps(part.function_call.args)
+                            if part.function_call.args is not None
+                            else "",
+                        },
+                    }
+
+                    model_response.tool_calls.append(tool_call)
+
+            if response.candidates and response.candidates[0].grounding_metadata is not None:
+                citations = Citations()
+                grounding_metadata = response.candidates[0].grounding_metadata.model_dump()
+                citations.raw = grounding_metadata
+
+                # Extract url and title
+                chunks = grounding_metadata.pop("grounding_chunks", None) or []
+                citation_pairs = [
+                    (chunk.get("web", {}).get("uri"), chunk.get("web", {}).get("title"))
+                    for chunk in chunks
+                    if chunk.get("web", {}).get("uri")
+                ]
+
+                # Create citation objects from filtered pairs
+                citations.urls = [UrlCitation(url=url, title=title) for url, title in citation_pairs]
+
+                model_response.citations = citations
+
+        # Extract usage metadata if present
+        if hasattr(response, "usage_metadata") and response.usage_metadata is not None:
+            usage: GenerateContentResponseUsageMetadata = response.usage_metadata
+            model_response.response_usage = {
+                "input_tokens": usage.prompt_token_count or 0,
+                "output_tokens": usage.candidates_token_count or 0,
+                "total_tokens": usage.total_token_count or 0,
+                "cached_tokens": usage.cached_content_token_count or 0,
+            }
+
+        return model_response
+
+    def parse_provider_response_delta(self, response_delta: GenerateContentResponse) -> ModelResponse:
+        model_response = ModelResponse()
+
+        if response_delta.candidates and len(response_delta.candidates) > 0:
+            candidate_content = response_delta.candidates[0].content
+            response_message: Content = Content(role="model", parts=[])
+            if candidate_content is not None:
+                response_message = candidate_content
+
+            # Add role
+            if response_message.role is not None:
+                model_response.role = self.role_map[response_message.role]
+
+            if response_message.parts is not None:
+                for part in response_message.parts:
+                    # Extract text if present
+                    if hasattr(part, "text") and part.text is not None:
+                        model_response.content = str(part.text) if part.text is not None else ""
+
+                    if hasattr(part, "inline_data") and part.inline_data is not None:
+                        model_response.image = ImageArtifact(
+                            id=str(uuid4()), content=part.inline_data.data, mime_type=part.inline_data.mime_type
+                        )
+
                     # Extract function call if present
                     if hasattr(part, "function_call") and part.function_call is not None:
                         call_id = part.function_call.id if part.function_call.id else str(uuid4())
@@ -710,107 +779,6 @@
                                 else "",
                             },
                         }
-=======
-                # Extract function call if present
-                if hasattr(part, "function_call") and part.function_call is not None:
-                    call_id = part.function_call.id if part.function_call.id else str(uuid4())
-                    tool_call = {
-                        "id": call_id,
-                        "type": "function",
-                        "function": {
-                            "name": part.function_call.name,
-                            "arguments": json.dumps(part.function_call.args)
-                            if part.function_call.args is not None
-                            else "",
-                        },
-                    }
->>>>>>> bf1462aa
-
-                    model_response.tool_calls.append(tool_call)
-
-            if response.candidates and response.candidates[0].grounding_metadata is not None:
-                citations = Citations()
-                grounding_metadata = response.candidates[0].grounding_metadata.model_dump()
-                citations.raw = grounding_metadata
-
-                # Extract url and title
-                chunks = grounding_metadata.pop("grounding_chunks", None) or []
-                citation_pairs = [
-                    (chunk.get("web", {}).get("uri"), chunk.get("web", {}).get("title"))
-                    for chunk in chunks
-                    if chunk.get("web", {}).get("uri")
-                ]
-
-                # Create citation objects from filtered pairs
-                citations.urls = [UrlCitation(url=url, title=title) for url, title in citation_pairs]
-
-                model_response.citations = citations
-
-        # Extract usage metadata if present
-        if hasattr(response, "usage_metadata") and response.usage_metadata is not None:
-            usage: GenerateContentResponseUsageMetadata = response.usage_metadata
-            model_response.response_usage = {
-                "input_tokens": usage.prompt_token_count or 0,
-                "output_tokens": usage.candidates_token_count or 0,
-                "total_tokens": usage.total_token_count or 0,
-                "cached_tokens": usage.cached_content_token_count or 0,
-            }
-
-        return model_response
-
-    def parse_provider_response_delta(self, response_delta: GenerateContentResponse) -> ModelResponse:
-        model_response = ModelResponse()
-
-        if response_delta.candidates and len(response_delta.candidates) > 0:
-            candidate_content = response_delta.candidates[0].content
-            response_message: Content = Content(role="model", parts=[])
-            if candidate_content is not None:
-                response_message = candidate_content
-
-            # Add role
-            if response_message.role is not None:
-                model_response.role = self.role_map[response_message.role]
-
-            if response_message.parts is not None:
-                for part in response_message.parts:
-                    # Extract text if present
-                    if hasattr(part, "text") and part.text is not None:
-                        model_response.content = str(part.text) if part.text is not None else ""
-
-                    if hasattr(part, "inline_data") and part.inline_data is not None:
-                        model_response.image = ImageArtifact(
-                            id=str(uuid4()), content=part.inline_data.data, mime_type=part.inline_data.mime_type
-                        )
-
-<<<<<<< HEAD
-                # Extract function call if present
-                if hasattr(part, "function_call") and part.function_call is not None:
-                    call_id = part.function_call.id if part.function_call.id else str(uuid4())
-                    tool_call = {
-                        "id": call_id,
-                        "type": "function",
-                        "function": {
-                            "name": part.function_call.name,
-                            "arguments": json.dumps(part.function_call.args)
-                            if part.function_call.args is not None
-                            else "",
-                        },
-                    }
-=======
-                    # Extract function call if present
-                    if hasattr(part, "function_call") and part.function_call is not None:
-                        call_id = part.function_call.id if part.function_call.id else str(uuid4())
-                        tool_call = {
-                            "id": call_id,
-                            "type": "function",
-                            "function": {
-                                "name": part.function_call.name,
-                                "arguments": json.dumps(part.function_call.args)
-                                if part.function_call.args is not None
-                                else "",
-                            },
-                        }
->>>>>>> bf1462aa
 
                         model_response.tool_calls.append(tool_call)
 
