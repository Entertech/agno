--- conflicted
+++ resolved
@@ -98,11 +98,7 @@
     with patch("httpx.get", return_value=mock_response):
         reader = URLReader()
         reader.chunk = True
-<<<<<<< HEAD
-        reader.chunking_strategy.chunk_size = 100
-=======
         reader.chunking_strategy = FixedSizeChunking(chunk_size=100)
->>>>>>> bf1462aa
         documents = reader.read(url)
 
         assert len(documents) > 1
@@ -203,11 +199,7 @@
     with patch("httpx.AsyncClient", return_value=mock_client):
         reader = URLReader()
         reader.chunk = True
-<<<<<<< HEAD
-        reader.chunking_strategy.chunk_size = 100
-=======
         reader.chunking_strategy = FixedSizeChunking(chunk_size=100)
->>>>>>> bf1462aa
         documents = await reader.async_read(url)
 
         assert len(documents) > 1
